{
 "cells": [
  {
   "cell_type": "markdown",
   "metadata": {},
   "source": [
    "Experiment: POS baseline\n",
    "------\n",
    "uses a pos-baseline no attention scores necessaru"
   ]
  },
  {
   "cell_type": "code",
   "execution_count": 5,
   "metadata": {
    "scrolled": true
   },
   "outputs": [
    {
     "name": "stdout",
     "output_type": "stream",
     "text": [
      "The autoreload extension is already loaded. To reload it, use:\n",
      "  %reload_ext autoreload\n"
     ]
    }
   ],
   "source": [
    "import sys; sys.path.append('../..')\n",
    "import torch\n",
    "from bias_classification import prepare_model \n",
    "from src.utils import *\n",
    "\n",
    "%load_ext autoreload\n",
    "%autoreload 2"
   ]
  },
  {
   "cell_type": "code",
   "execution_count": 6,
   "metadata": {},
   "outputs": [
    {
     "name": "stderr",
     "output_type": "stream",
     "text": [
<<<<<<< HEAD
      "06/05/2019 10:44:49 - INFO - pytorch_pretrained_bert.tokenization -   loading vocabulary file https://s3.amazonaws.com/models.huggingface.co/bert/bert-base-uncased-vocab.txt from cache at ../../../tasks/bias_classification/results/cache/26bc1ad6c0ac742e9b52263248f6d0f00068293b33709fae12320c0e35ccfbbb.542ce4285a40d23a559526243235df47c5f75c197f04f37d1a0c124c32c9a084\n",
      "500it [00:00, 7942.67it/s]\n"
=======
      "06/04/2019 10:49:51 - INFO - pytorch_pretrained_bert.tokenization -   loading vocabulary file https://s3.amazonaws.com/models.huggingface.co/bert/bert-base-uncased-vocab.txt from cache at ../../../tasks/bias_classification/results/cache/26bc1ad6c0ac742e9b52263248f6d0f00068293b33709fae12320c0e35ccfbbb.542ce4285a40d23a559526243235df47c5f75c197f04f37d1a0c124c32c9a084\n",
      "500it [00:00, 6849.54it/s]\n"
>>>>>>> 990e5d4b
     ]
    }
   ],
   "source": [
    "params = prepare_model.intialize_params(\"experiment_params.json\")\n",
    "dataset = prepare_model.initialize_dataset(params.intermediary_task)"
   ]
  },
  {
   "cell_type": "code",
   "execution_count": 3,
   "metadata": {},
   "outputs": [
    {
     "data": {
      "text/plain": [
       "dict_keys(['pre_ids', 'masks', 'pre_lens', 'post_in_ids', 'post_out_ids', 'pre_tok_label_ids', 'post_tok_label_ids', 'rel_ids', 'pos_ids', 'categories', 'index', 'bias_label'])"
      ]
     },
     "execution_count": 3,
     "metadata": {},
     "output_type": "execute_result"
    }
   ],
   "source": [
    "# Run to print out the current key names in the dataset\n",
    "dataset.get_key_names()"
   ]
  },
  {
   "cell_type": "code",
   "execution_count": 7,
   "metadata": {},
   "outputs": [
    {
     "name": "stderr",
     "output_type": "stream",
     "text": [
<<<<<<< HEAD
      "500it [00:00, 168934.43it/s]\n"
=======
      "500it [00:00, 133194.79it/s]\n"
>>>>>>> 990e5d4b
     ]
    }
   ],
   "source": [
    "path_label_data = params.intermediary_task['task_specific_params']['target_data']\n",
    "sentence_toks = prepare_model.get_sample_toks(path_label_data)"
   ]
  },
  {
   "cell_type": "code",
<<<<<<< HEAD
   "execution_count": 8,
=======
   "execution_count": 5,
   "metadata": {},
   "outputs": [],
   "source": [
    "indices = dataset.get_val('index')\n",
    "intermediary_labels = dataset.get_val('pre_tok_label_ids')\n",
    "bias_indices = [label.flatten().tolist().index(1) for label in intermediary_labels]"
   ]
  },
  {
   "cell_type": "code",
   "execution_count": 6,
   "metadata": {},
   "outputs": [
    {
     "name": "stdout",
     "output_type": "stream",
     "text": [
      "[nltk_data] Downloading package averaged_perceptron_tagger to\n",
      "[nltk_data]     /sailhome/rdm/nltk_data...\n",
      "[nltk_data]   Package averaged_perceptron_tagger is already up-to-\n",
      "[nltk_data]       date!\n"
     ]
    },
    {
     "data": {
      "text/plain": [
       "True"
      ]
     },
     "execution_count": 6,
     "metadata": {},
     "output_type": "execute_result"
    }
   ],
   "source": [
    "import nltk\n",
    "nltk.download('averaged_perceptron_tagger')"
   ]
  },
  {
   "cell_type": "code",
   "execution_count": 7,
>>>>>>> 990e5d4b
   "metadata": {},
   "outputs": [],
   "source": [
    "pos_matrix = sentence_to_POS_matrix(sentence_toks, bias_indices, indices)"
   ]
  },
  {
   "cell_type": "code",
   "execution_count": 8,
   "metadata": {},
   "outputs": [],
   "source": [
    "dataset.add_data(pos_matrix, \"pos\")"
   ]
  },
  {
   "cell_type": "markdown",
   "metadata": {},
   "source": [
    "Run the cell below to reset params \n",
    "-----"
   ]
  },
  {
   "cell_type": "code",
   "execution_count": 25,
   "metadata": {},
   "outputs": [],
   "source": [
    "#reloading classification experiment with new experiments\n",
    "params = prepare_model.intialize_params(\"experiment_params.json\") \n",
    "classification_experiment = prepare_model.initialize_classification_experiment(params.final_task)"
   ]
  },
  {
   "cell_type": "code",
   "execution_count": 26,
   "metadata": {},
   "outputs": [
    {
     "name": "stdout",
     "output_type": "stream",
     "text": [
      "{'model': 'log_reg', 'data_split': {'train_split': 0.7, 'eval_split': 0.3, 'test_split': 0}, 'training_params': {'num_epochs': 200, 'batch_size': 32, 'lr': 0.01}}\n"
     ]
    }
   ],
   "source": [
    "print(params.final_task)"
   ]
  },
  {
   "cell_type": "code",
   "execution_count": 27,
   "metadata": {},
   "outputs": [],
   "source": [
    "data_split = params.final_task['data_split']\n",
    "batch_size = params.final_task['training_params']['batch_size']\n",
    "train_dataloader, eval_dataloader, test_dataloader = dataset.split_train_eval_test(**data_split, batch_size=batch_size)"
   ]
  },
  {
   "cell_type": "markdown",
   "metadata": {},
   "source": [
    "Boostrapping procedure "
   ]
  },
  {
   "cell_type": "code",
   "execution_count": 28,
   "metadata": {},
   "outputs": [
    {
     "data": {
      "application/vnd.jupyter.widget-view+json": {
       "model_id": "8b89c889a7d048ad885ad3721e60f669",
       "version_major": 2,
       "version_minor": 0
      },
      "text/plain": [
       "HBox(children=(IntProgress(value=0, description='Bootstrapping', style=ProgressStyle(description_width='initia…"
      ]
     },
     "metadata": {},
     "output_type": "display_data"
    },
    {
     "data": {
      "application/vnd.jupyter.widget-view+json": {
       "model_id": "",
       "version_major": 2,
       "version_minor": 0
      },
      "text/plain": [
       "HBox(children=(IntProgress(value=0, description='epoch training', max=200, style=ProgressStyle(description_wid…"
      ]
     },
     "metadata": {},
     "output_type": "display_data"
    },
    {
     "data": {
      "application/vnd.jupyter.widget-view+json": {
       "model_id": "",
       "version_major": 2,
       "version_minor": 0
      },
      "text/plain": [
       "HBox(children=(IntProgress(value=0, description='epoch training', max=200, style=ProgressStyle(description_wid…"
      ]
     },
     "metadata": {},
     "output_type": "display_data"
    },
    {
     "data": {
      "application/vnd.jupyter.widget-view+json": {
       "model_id": "",
       "version_major": 2,
       "version_minor": 0
      },
      "text/plain": [
       "HBox(children=(IntProgress(value=0, description='epoch training', max=200, style=ProgressStyle(description_wid…"
      ]
     },
     "metadata": {},
     "output_type": "display_data"
    },
    {
     "data": {
      "application/vnd.jupyter.widget-view+json": {
       "model_id": "",
       "version_major": 2,
       "version_minor": 0
      },
      "text/plain": [
       "HBox(children=(IntProgress(value=0, description='epoch training', max=200, style=ProgressStyle(description_wid…"
      ]
     },
     "metadata": {},
     "output_type": "display_data"
    },
    {
     "data": {
      "application/vnd.jupyter.widget-view+json": {
       "model_id": "",
       "version_major": 2,
       "version_minor": 0
      },
      "text/plain": [
       "HBox(children=(IntProgress(value=0, description='epoch training', max=200, style=ProgressStyle(description_wid…"
      ]
     },
     "metadata": {},
     "output_type": "display_data"
    },
    {
     "data": {
      "application/vnd.jupyter.widget-view+json": {
       "model_id": "",
       "version_major": 2,
       "version_minor": 0
      },
      "text/plain": [
       "HBox(children=(IntProgress(value=0, description='epoch training', max=200, style=ProgressStyle(description_wid…"
      ]
     },
     "metadata": {},
     "output_type": "display_data"
    },
    {
     "data": {
      "application/vnd.jupyter.widget-view+json": {
       "model_id": "",
       "version_major": 2,
       "version_minor": 0
      },
      "text/plain": [
       "HBox(children=(IntProgress(value=0, description='epoch training', max=200, style=ProgressStyle(description_wid…"
      ]
     },
     "metadata": {},
     "output_type": "display_data"
    },
    {
     "data": {
      "application/vnd.jupyter.widget-view+json": {
       "model_id": "",
       "version_major": 2,
       "version_minor": 0
      },
      "text/plain": [
       "HBox(children=(IntProgress(value=0, description='epoch training', max=200, style=ProgressStyle(description_wid…"
      ]
     },
     "metadata": {},
     "output_type": "display_data"
    },
    {
     "data": {
      "application/vnd.jupyter.widget-view+json": {
       "model_id": "",
       "version_major": 2,
       "version_minor": 0
      },
      "text/plain": [
       "HBox(children=(IntProgress(value=0, description='epoch training', max=200, style=ProgressStyle(description_wid…"
      ]
     },
     "metadata": {},
     "output_type": "display_data"
    },
    {
     "data": {
      "application/vnd.jupyter.widget-view+json": {
       "model_id": "",
       "version_major": 2,
       "version_minor": 0
      },
      "text/plain": [
       "HBox(children=(IntProgress(value=0, description='epoch training', max=200, style=ProgressStyle(description_wid…"
      ]
     },
     "metadata": {},
     "output_type": "display_data"
    },
    {
     "data": {
      "application/vnd.jupyter.widget-view+json": {
       "model_id": "",
       "version_major": 2,
       "version_minor": 0
      },
      "text/plain": [
       "HBox(children=(IntProgress(value=0, description='epoch training', max=200, style=ProgressStyle(description_wid…"
      ]
     },
     "metadata": {},
     "output_type": "display_data"
    },
    {
     "data": {
      "application/vnd.jupyter.widget-view+json": {
       "model_id": "",
       "version_major": 2,
       "version_minor": 0
      },
      "text/plain": [
       "HBox(children=(IntProgress(value=0, description='epoch training', max=200, style=ProgressStyle(description_wid…"
      ]
     },
     "metadata": {},
     "output_type": "display_data"
    },
    {
     "data": {
      "application/vnd.jupyter.widget-view+json": {
       "model_id": "",
       "version_major": 2,
       "version_minor": 0
      },
      "text/plain": [
       "HBox(children=(IntProgress(value=0, description='epoch training', max=200, style=ProgressStyle(description_wid…"
      ]
     },
     "metadata": {},
     "output_type": "display_data"
    },
    {
     "data": {
      "application/vnd.jupyter.widget-view+json": {
       "model_id": "",
       "version_major": 2,
       "version_minor": 0
      },
      "text/plain": [
       "HBox(children=(IntProgress(value=0, description='epoch training', max=200, style=ProgressStyle(description_wid…"
      ]
     },
     "metadata": {},
     "output_type": "display_data"
    },
    {
     "data": {
      "application/vnd.jupyter.widget-view+json": {
       "model_id": "",
       "version_major": 2,
       "version_minor": 0
      },
      "text/plain": [
       "HBox(children=(IntProgress(value=0, description='epoch training', max=200, style=ProgressStyle(description_wid…"
      ]
     },
     "metadata": {},
     "output_type": "display_data"
    },
    {
     "data": {
      "application/vnd.jupyter.widget-view+json": {
       "model_id": "",
       "version_major": 2,
       "version_minor": 0
      },
      "text/plain": [
       "HBox(children=(IntProgress(value=0, description='epoch training', max=200, style=ProgressStyle(description_wid…"
      ]
     },
     "metadata": {},
     "output_type": "display_data"
    },
    {
     "data": {
      "application/vnd.jupyter.widget-view+json": {
       "model_id": "",
       "version_major": 2,
       "version_minor": 0
      },
      "text/plain": [
       "HBox(children=(IntProgress(value=0, description='epoch training', max=200, style=ProgressStyle(description_wid…"
      ]
     },
     "metadata": {},
     "output_type": "display_data"
    },
    {
     "data": {
      "application/vnd.jupyter.widget-view+json": {
       "model_id": "",
       "version_major": 2,
       "version_minor": 0
      },
      "text/plain": [
       "HBox(children=(IntProgress(value=0, description='epoch training', max=200, style=ProgressStyle(description_wid…"
      ]
     },
     "metadata": {},
     "output_type": "display_data"
    },
    {
     "data": {
      "application/vnd.jupyter.widget-view+json": {
       "model_id": "",
       "version_major": 2,
       "version_minor": 0
      },
      "text/plain": [
       "HBox(children=(IntProgress(value=0, description='epoch training', max=200, style=ProgressStyle(description_wid…"
      ]
     },
     "metadata": {},
     "output_type": "display_data"
    },
    {
     "data": {
      "application/vnd.jupyter.widget-view+json": {
       "model_id": "",
       "version_major": 2,
       "version_minor": 0
      },
      "text/plain": [
       "HBox(children=(IntProgress(value=0, description='epoch training', max=200, style=ProgressStyle(description_wid…"
      ]
     },
     "metadata": {},
     "output_type": "display_data"
    },
    {
     "data": {
      "application/vnd.jupyter.widget-view+json": {
       "model_id": "",
       "version_major": 2,
       "version_minor": 0
      },
      "text/plain": [
       "HBox(children=(IntProgress(value=0, description='epoch training', max=200, style=ProgressStyle(description_wid…"
      ]
     },
     "metadata": {},
     "output_type": "display_data"
    },
    {
     "data": {
      "application/vnd.jupyter.widget-view+json": {
       "model_id": "",
       "version_major": 2,
       "version_minor": 0
      },
      "text/plain": [
       "HBox(children=(IntProgress(value=0, description='epoch training', max=200, style=ProgressStyle(description_wid…"
      ]
     },
     "metadata": {},
     "output_type": "display_data"
    },
    {
     "data": {
      "application/vnd.jupyter.widget-view+json": {
       "model_id": "",
       "version_major": 2,
       "version_minor": 0
      },
      "text/plain": [
       "HBox(children=(IntProgress(value=0, description='epoch training', max=200, style=ProgressStyle(description_wid…"
      ]
     },
     "metadata": {},
     "output_type": "display_data"
    },
    {
     "data": {
      "application/vnd.jupyter.widget-view+json": {
       "model_id": "",
       "version_major": 2,
       "version_minor": 0
      },
      "text/plain": [
       "HBox(children=(IntProgress(value=0, description='epoch training', max=200, style=ProgressStyle(description_wid…"
      ]
     },
     "metadata": {},
     "output_type": "display_data"
    },
    {
     "data": {
      "application/vnd.jupyter.widget-view+json": {
       "model_id": "",
       "version_major": 2,
       "version_minor": 0
      },
      "text/plain": [
       "HBox(children=(IntProgress(value=0, description='epoch training', max=200, style=ProgressStyle(description_wid…"
      ]
     },
     "metadata": {},
     "output_type": "display_data"
    },
    {
     "data": {
      "application/vnd.jupyter.widget-view+json": {
       "model_id": "",
       "version_major": 2,
       "version_minor": 0
      },
      "text/plain": [
       "HBox(children=(IntProgress(value=0, description='epoch training', max=200, style=ProgressStyle(description_wid…"
      ]
     },
     "metadata": {},
     "output_type": "display_data"
    },
    {
     "data": {
      "application/vnd.jupyter.widget-view+json": {
       "model_id": "",
       "version_major": 2,
       "version_minor": 0
      },
      "text/plain": [
       "HBox(children=(IntProgress(value=0, description='epoch training', max=200, style=ProgressStyle(description_wid…"
      ]
     },
     "metadata": {},
     "output_type": "display_data"
    },
    {
     "data": {
      "application/vnd.jupyter.widget-view+json": {
       "model_id": "",
       "version_major": 2,
       "version_minor": 0
      },
      "text/plain": [
       "HBox(children=(IntProgress(value=0, description='epoch training', max=200, style=ProgressStyle(description_wid…"
      ]
     },
     "metadata": {},
     "output_type": "display_data"
    },
    {
     "data": {
      "application/vnd.jupyter.widget-view+json": {
       "model_id": "",
       "version_major": 2,
       "version_minor": 0
      },
      "text/plain": [
       "HBox(children=(IntProgress(value=0, description='epoch training', max=200, style=ProgressStyle(description_wid…"
      ]
     },
     "metadata": {},
     "output_type": "display_data"
    },
    {
     "data": {
      "application/vnd.jupyter.widget-view+json": {
       "model_id": "",
       "version_major": 2,
       "version_minor": 0
      },
      "text/plain": [
       "HBox(children=(IntProgress(value=0, description='epoch training', max=200, style=ProgressStyle(description_wid…"
      ]
     },
     "metadata": {},
     "output_type": "display_data"
    },
    {
     "data": {
      "application/vnd.jupyter.widget-view+json": {
       "model_id": "",
       "version_major": 2,
       "version_minor": 0
      },
      "text/plain": [
       "HBox(children=(IntProgress(value=0, description='epoch training', max=200, style=ProgressStyle(description_wid…"
      ]
     },
     "metadata": {},
     "output_type": "display_data"
    },
    {
     "data": {
      "application/vnd.jupyter.widget-view+json": {
       "model_id": "",
       "version_major": 2,
       "version_minor": 0
      },
      "text/plain": [
       "HBox(children=(IntProgress(value=0, description='epoch training', max=200, style=ProgressStyle(description_wid…"
      ]
     },
     "metadata": {},
     "output_type": "display_data"
    },
    {
     "data": {
      "application/vnd.jupyter.widget-view+json": {
       "model_id": "",
       "version_major": 2,
       "version_minor": 0
      },
      "text/plain": [
       "HBox(children=(IntProgress(value=0, description='epoch training', max=200, style=ProgressStyle(description_wid…"
      ]
     },
     "metadata": {},
     "output_type": "display_data"
    },
    {
     "data": {
      "application/vnd.jupyter.widget-view+json": {
       "model_id": "",
       "version_major": 2,
       "version_minor": 0
      },
      "text/plain": [
       "HBox(children=(IntProgress(value=0, description='epoch training', max=200, style=ProgressStyle(description_wid…"
      ]
     },
     "metadata": {},
     "output_type": "display_data"
    },
    {
     "data": {
      "application/vnd.jupyter.widget-view+json": {
       "model_id": "",
       "version_major": 2,
       "version_minor": 0
      },
      "text/plain": [
       "HBox(children=(IntProgress(value=0, description='epoch training', max=200, style=ProgressStyle(description_wid…"
      ]
     },
     "metadata": {},
     "output_type": "display_data"
    },
    {
     "data": {
      "application/vnd.jupyter.widget-view+json": {
       "model_id": "",
       "version_major": 2,
       "version_minor": 0
      },
      "text/plain": [
       "HBox(children=(IntProgress(value=0, description='epoch training', max=200, style=ProgressStyle(description_wid…"
      ]
     },
     "metadata": {},
     "output_type": "display_data"
    },
    {
     "data": {
      "application/vnd.jupyter.widget-view+json": {
       "model_id": "",
       "version_major": 2,
       "version_minor": 0
      },
      "text/plain": [
       "HBox(children=(IntProgress(value=0, description='epoch training', max=200, style=ProgressStyle(description_wid…"
      ]
     },
     "metadata": {},
     "output_type": "display_data"
    },
    {
     "data": {
      "application/vnd.jupyter.widget-view+json": {
       "model_id": "",
       "version_major": 2,
       "version_minor": 0
      },
      "text/plain": [
       "HBox(children=(IntProgress(value=0, description='epoch training', max=200, style=ProgressStyle(description_wid…"
      ]
     },
     "metadata": {},
     "output_type": "display_data"
    },
    {
     "data": {
      "application/vnd.jupyter.widget-view+json": {
       "model_id": "",
       "version_major": 2,
       "version_minor": 0
      },
      "text/plain": [
       "HBox(children=(IntProgress(value=0, description='epoch training', max=200, style=ProgressStyle(description_wid…"
      ]
     },
     "metadata": {},
     "output_type": "display_data"
    },
    {
     "data": {
      "application/vnd.jupyter.widget-view+json": {
       "model_id": "",
       "version_major": 2,
       "version_minor": 0
      },
      "text/plain": [
       "HBox(children=(IntProgress(value=0, description='epoch training', max=200, style=ProgressStyle(description_wid…"
      ]
     },
     "metadata": {},
     "output_type": "display_data"
    },
    {
     "data": {
      "application/vnd.jupyter.widget-view+json": {
       "model_id": "",
       "version_major": 2,
       "version_minor": 0
      },
      "text/plain": [
       "HBox(children=(IntProgress(value=0, description='epoch training', max=200, style=ProgressStyle(description_wid…"
      ]
     },
     "metadata": {},
     "output_type": "display_data"
    },
    {
     "data": {
      "application/vnd.jupyter.widget-view+json": {
       "model_id": "",
       "version_major": 2,
       "version_minor": 0
      },
      "text/plain": [
       "HBox(children=(IntProgress(value=0, description='epoch training', max=200, style=ProgressStyle(description_wid…"
      ]
     },
     "metadata": {},
     "output_type": "display_data"
    },
    {
     "data": {
      "application/vnd.jupyter.widget-view+json": {
       "model_id": "",
       "version_major": 2,
       "version_minor": 0
      },
      "text/plain": [
       "HBox(children=(IntProgress(value=0, description='epoch training', max=200, style=ProgressStyle(description_wid…"
      ]
     },
     "metadata": {},
     "output_type": "display_data"
    },
    {
     "data": {
      "application/vnd.jupyter.widget-view+json": {
       "model_id": "",
       "version_major": 2,
       "version_minor": 0
      },
      "text/plain": [
       "HBox(children=(IntProgress(value=0, description='epoch training', max=200, style=ProgressStyle(description_wid…"
      ]
     },
     "metadata": {},
     "output_type": "display_data"
    },
    {
     "data": {
      "application/vnd.jupyter.widget-view+json": {
       "model_id": "",
       "version_major": 2,
       "version_minor": 0
      },
      "text/plain": [
       "HBox(children=(IntProgress(value=0, description='epoch training', max=200, style=ProgressStyle(description_wid…"
      ]
     },
     "metadata": {},
     "output_type": "display_data"
    },
    {
     "data": {
      "application/vnd.jupyter.widget-view+json": {
       "model_id": "",
       "version_major": 2,
       "version_minor": 0
      },
      "text/plain": [
       "HBox(children=(IntProgress(value=0, description='epoch training', max=200, style=ProgressStyle(description_wid…"
      ]
     },
     "metadata": {},
     "output_type": "display_data"
    },
    {
     "data": {
      "application/vnd.jupyter.widget-view+json": {
       "model_id": "",
       "version_major": 2,
       "version_minor": 0
      },
      "text/plain": [
       "HBox(children=(IntProgress(value=0, description='epoch training', max=200, style=ProgressStyle(description_wid…"
      ]
     },
     "metadata": {},
     "output_type": "display_data"
    },
    {
     "data": {
      "application/vnd.jupyter.widget-view+json": {
       "model_id": "",
       "version_major": 2,
       "version_minor": 0
      },
      "text/plain": [
       "HBox(children=(IntProgress(value=0, description='epoch training', max=200, style=ProgressStyle(description_wid…"
      ]
     },
     "metadata": {},
     "output_type": "display_data"
    },
    {
     "data": {
      "application/vnd.jupyter.widget-view+json": {
       "model_id": "",
       "version_major": 2,
       "version_minor": 0
      },
      "text/plain": [
       "HBox(children=(IntProgress(value=0, description='epoch training', max=200, style=ProgressStyle(description_wid…"
      ]
     },
     "metadata": {},
     "output_type": "display_data"
    },
    {
     "data": {
      "application/vnd.jupyter.widget-view+json": {
       "model_id": "",
       "version_major": 2,
       "version_minor": 0
      },
      "text/plain": [
       "HBox(children=(IntProgress(value=0, description='epoch training', max=200, style=ProgressStyle(description_wid…"
      ]
     },
     "metadata": {},
     "output_type": "display_data"
    },
    {
     "data": {
      "application/vnd.jupyter.widget-view+json": {
       "model_id": "",
       "version_major": 2,
       "version_minor": 0
      },
      "text/plain": [
       "HBox(children=(IntProgress(value=0, description='epoch training', max=200, style=ProgressStyle(description_wid…"
      ]
     },
     "metadata": {},
     "output_type": "display_data"
    },
    {
     "data": {
      "application/vnd.jupyter.widget-view+json": {
       "model_id": "",
       "version_major": 2,
       "version_minor": 0
      },
      "text/plain": [
       "HBox(children=(IntProgress(value=0, description='epoch training', max=200, style=ProgressStyle(description_wid…"
      ]
     },
     "metadata": {},
     "output_type": "display_data"
    },
    {
     "data": {
      "application/vnd.jupyter.widget-view+json": {
       "model_id": "",
       "version_major": 2,
       "version_minor": 0
      },
      "text/plain": [
       "HBox(children=(IntProgress(value=0, description='epoch training', max=200, style=ProgressStyle(description_wid…"
      ]
     },
     "metadata": {},
     "output_type": "display_data"
    },
    {
     "data": {
      "application/vnd.jupyter.widget-view+json": {
       "model_id": "",
       "version_major": 2,
       "version_minor": 0
      },
      "text/plain": [
       "HBox(children=(IntProgress(value=0, description='epoch training', max=200, style=ProgressStyle(description_wid…"
      ]
     },
     "metadata": {},
     "output_type": "display_data"
    },
    {
     "data": {
      "application/vnd.jupyter.widget-view+json": {
       "model_id": "",
       "version_major": 2,
       "version_minor": 0
      },
      "text/plain": [
       "HBox(children=(IntProgress(value=0, description='epoch training', max=200, style=ProgressStyle(description_wid…"
      ]
     },
     "metadata": {},
     "output_type": "display_data"
    },
    {
     "data": {
      "application/vnd.jupyter.widget-view+json": {
       "model_id": "",
       "version_major": 2,
       "version_minor": 0
      },
      "text/plain": [
       "HBox(children=(IntProgress(value=0, description='epoch training', max=200, style=ProgressStyle(description_wid…"
      ]
     },
     "metadata": {},
     "output_type": "display_data"
    },
    {
     "data": {
      "application/vnd.jupyter.widget-view+json": {
       "model_id": "",
       "version_major": 2,
       "version_minor": 0
      },
      "text/plain": [
       "HBox(children=(IntProgress(value=0, description='epoch training', max=200, style=ProgressStyle(description_wid…"
      ]
     },
     "metadata": {},
     "output_type": "display_data"
    },
    {
     "data": {
      "application/vnd.jupyter.widget-view+json": {
       "model_id": "",
       "version_major": 2,
       "version_minor": 0
      },
      "text/plain": [
       "HBox(children=(IntProgress(value=0, description='epoch training', max=200, style=ProgressStyle(description_wid…"
      ]
     },
     "metadata": {},
     "output_type": "display_data"
    },
    {
     "data": {
      "application/vnd.jupyter.widget-view+json": {
       "model_id": "",
       "version_major": 2,
       "version_minor": 0
      },
      "text/plain": [
       "HBox(children=(IntProgress(value=0, description='epoch training', max=200, style=ProgressStyle(description_wid…"
      ]
     },
     "metadata": {},
     "output_type": "display_data"
    },
    {
     "data": {
      "application/vnd.jupyter.widget-view+json": {
       "model_id": "",
       "version_major": 2,
       "version_minor": 0
      },
      "text/plain": [
       "HBox(children=(IntProgress(value=0, description='epoch training', max=200, style=ProgressStyle(description_wid…"
      ]
     },
     "metadata": {},
     "output_type": "display_data"
    },
    {
     "data": {
      "application/vnd.jupyter.widget-view+json": {
       "model_id": "",
       "version_major": 2,
       "version_minor": 0
      },
      "text/plain": [
       "HBox(children=(IntProgress(value=0, description='epoch training', max=200, style=ProgressStyle(description_wid…"
      ]
     },
     "metadata": {},
     "output_type": "display_data"
    },
    {
     "data": {
      "application/vnd.jupyter.widget-view+json": {
       "model_id": "",
       "version_major": 2,
       "version_minor": 0
      },
      "text/plain": [
       "HBox(children=(IntProgress(value=0, description='epoch training', max=200, style=ProgressStyle(description_wid…"
      ]
     },
     "metadata": {},
     "output_type": "display_data"
    },
    {
     "data": {
      "application/vnd.jupyter.widget-view+json": {
       "model_id": "",
       "version_major": 2,
       "version_minor": 0
      },
      "text/plain": [
       "HBox(children=(IntProgress(value=0, description='epoch training', max=200, style=ProgressStyle(description_wid…"
      ]
     },
     "metadata": {},
     "output_type": "display_data"
    },
    {
     "data": {
      "application/vnd.jupyter.widget-view+json": {
       "model_id": "",
       "version_major": 2,
       "version_minor": 0
      },
      "text/plain": [
       "HBox(children=(IntProgress(value=0, description='epoch training', max=200, style=ProgressStyle(description_wid…"
      ]
     },
     "metadata": {},
     "output_type": "display_data"
    },
    {
     "data": {
      "application/vnd.jupyter.widget-view+json": {
       "model_id": "",
       "version_major": 2,
       "version_minor": 0
      },
      "text/plain": [
       "HBox(children=(IntProgress(value=0, description='epoch training', max=200, style=ProgressStyle(description_wid…"
      ]
     },
     "metadata": {},
     "output_type": "display_data"
    },
    {
     "data": {
      "application/vnd.jupyter.widget-view+json": {
       "model_id": "",
       "version_major": 2,
       "version_minor": 0
      },
      "text/plain": [
       "HBox(children=(IntProgress(value=0, description='epoch training', max=200, style=ProgressStyle(description_wid…"
      ]
     },
     "metadata": {},
     "output_type": "display_data"
    },
    {
     "data": {
      "application/vnd.jupyter.widget-view+json": {
       "model_id": "",
       "version_major": 2,
       "version_minor": 0
      },
      "text/plain": [
       "HBox(children=(IntProgress(value=0, description='epoch training', max=200, style=ProgressStyle(description_wid…"
      ]
     },
     "metadata": {},
     "output_type": "display_data"
    },
    {
     "data": {
      "application/vnd.jupyter.widget-view+json": {
       "model_id": "",
       "version_major": 2,
       "version_minor": 0
      },
      "text/plain": [
       "HBox(children=(IntProgress(value=0, description='epoch training', max=200, style=ProgressStyle(description_wid…"
      ]
     },
     "metadata": {},
     "output_type": "display_data"
    },
    {
     "data": {
      "application/vnd.jupyter.widget-view+json": {
       "model_id": "",
       "version_major": 2,
       "version_minor": 0
      },
      "text/plain": [
       "HBox(children=(IntProgress(value=0, description='epoch training', max=200, style=ProgressStyle(description_wid…"
      ]
     },
     "metadata": {},
     "output_type": "display_data"
    },
    {
     "data": {
      "application/vnd.jupyter.widget-view+json": {
       "model_id": "",
       "version_major": 2,
       "version_minor": 0
      },
      "text/plain": [
       "HBox(children=(IntProgress(value=0, description='epoch training', max=200, style=ProgressStyle(description_wid…"
      ]
     },
     "metadata": {},
     "output_type": "display_data"
    },
    {
     "data": {
      "application/vnd.jupyter.widget-view+json": {
       "model_id": "",
       "version_major": 2,
       "version_minor": 0
      },
      "text/plain": [
       "HBox(children=(IntProgress(value=0, description='epoch training', max=200, style=ProgressStyle(description_wid…"
      ]
     },
     "metadata": {},
     "output_type": "display_data"
    },
    {
     "data": {
      "application/vnd.jupyter.widget-view+json": {
       "model_id": "",
       "version_major": 2,
       "version_minor": 0
      },
      "text/plain": [
       "HBox(children=(IntProgress(value=0, description='epoch training', max=200, style=ProgressStyle(description_wid…"
      ]
     },
     "metadata": {},
     "output_type": "display_data"
    },
    {
     "data": {
      "application/vnd.jupyter.widget-view+json": {
       "model_id": "",
       "version_major": 2,
       "version_minor": 0
      },
      "text/plain": [
       "HBox(children=(IntProgress(value=0, description='epoch training', max=200, style=ProgressStyle(description_wid…"
      ]
     },
     "metadata": {},
     "output_type": "display_data"
    },
    {
     "data": {
      "application/vnd.jupyter.widget-view+json": {
       "model_id": "",
       "version_major": 2,
       "version_minor": 0
      },
      "text/plain": [
       "HBox(children=(IntProgress(value=0, description='epoch training', max=200, style=ProgressStyle(description_wid…"
      ]
     },
     "metadata": {},
     "output_type": "display_data"
    },
    {
     "data": {
      "application/vnd.jupyter.widget-view+json": {
       "model_id": "",
       "version_major": 2,
       "version_minor": 0
      },
      "text/plain": [
       "HBox(children=(IntProgress(value=0, description='epoch training', max=200, style=ProgressStyle(description_wid…"
      ]
     },
     "metadata": {},
     "output_type": "display_data"
    },
    {
     "data": {
      "application/vnd.jupyter.widget-view+json": {
       "model_id": "",
       "version_major": 2,
       "version_minor": 0
      },
      "text/plain": [
       "HBox(children=(IntProgress(value=0, description='epoch training', max=200, style=ProgressStyle(description_wid…"
      ]
     },
     "metadata": {},
     "output_type": "display_data"
    },
    {
     "data": {
      "application/vnd.jupyter.widget-view+json": {
       "model_id": "",
       "version_major": 2,
       "version_minor": 0
      },
      "text/plain": [
       "HBox(children=(IntProgress(value=0, description='epoch training', max=200, style=ProgressStyle(description_wid…"
      ]
     },
     "metadata": {},
     "output_type": "display_data"
    },
    {
     "data": {
      "application/vnd.jupyter.widget-view+json": {
       "model_id": "",
       "version_major": 2,
       "version_minor": 0
      },
      "text/plain": [
       "HBox(children=(IntProgress(value=0, description='epoch training', max=200, style=ProgressStyle(description_wid…"
      ]
     },
     "metadata": {},
     "output_type": "display_data"
    },
    {
     "data": {
      "application/vnd.jupyter.widget-view+json": {
       "model_id": "",
       "version_major": 2,
       "version_minor": 0
      },
      "text/plain": [
       "HBox(children=(IntProgress(value=0, description='epoch training', max=200, style=ProgressStyle(description_wid…"
      ]
     },
     "metadata": {},
     "output_type": "display_data"
    },
    {
     "data": {
      "application/vnd.jupyter.widget-view+json": {
       "model_id": "",
       "version_major": 2,
       "version_minor": 0
      },
      "text/plain": [
       "HBox(children=(IntProgress(value=0, description='epoch training', max=200, style=ProgressStyle(description_wid…"
      ]
     },
     "metadata": {},
     "output_type": "display_data"
    },
    {
     "data": {
      "application/vnd.jupyter.widget-view+json": {
       "model_id": "",
       "version_major": 2,
       "version_minor": 0
      },
      "text/plain": [
       "HBox(children=(IntProgress(value=0, description='epoch training', max=200, style=ProgressStyle(description_wid…"
      ]
     },
     "metadata": {},
     "output_type": "display_data"
    },
    {
     "data": {
      "application/vnd.jupyter.widget-view+json": {
       "model_id": "",
       "version_major": 2,
       "version_minor": 0
      },
      "text/plain": [
       "HBox(children=(IntProgress(value=0, description='epoch training', max=200, style=ProgressStyle(description_wid…"
      ]
     },
     "metadata": {},
     "output_type": "display_data"
    },
    {
     "data": {
      "application/vnd.jupyter.widget-view+json": {
       "model_id": "",
       "version_major": 2,
       "version_minor": 0
      },
      "text/plain": [
       "HBox(children=(IntProgress(value=0, description='epoch training', max=200, style=ProgressStyle(description_wid…"
      ]
     },
     "metadata": {},
     "output_type": "display_data"
    },
    {
     "data": {
      "application/vnd.jupyter.widget-view+json": {
       "model_id": "",
       "version_major": 2,
       "version_minor": 0
      },
      "text/plain": [
       "HBox(children=(IntProgress(value=0, description='epoch training', max=200, style=ProgressStyle(description_wid…"
      ]
     },
     "metadata": {},
     "output_type": "display_data"
    },
    {
     "data": {
      "application/vnd.jupyter.widget-view+json": {
       "model_id": "",
       "version_major": 2,
       "version_minor": 0
      },
      "text/plain": [
       "HBox(children=(IntProgress(value=0, description='epoch training', max=200, style=ProgressStyle(description_wid…"
      ]
     },
     "metadata": {},
     "output_type": "display_data"
    },
    {
     "data": {
      "application/vnd.jupyter.widget-view+json": {
       "model_id": "",
       "version_major": 2,
       "version_minor": 0
      },
      "text/plain": [
       "HBox(children=(IntProgress(value=0, description='epoch training', max=200, style=ProgressStyle(description_wid…"
      ]
     },
     "metadata": {},
     "output_type": "display_data"
    },
    {
     "data": {
      "application/vnd.jupyter.widget-view+json": {
       "model_id": "",
       "version_major": 2,
       "version_minor": 0
      },
      "text/plain": [
       "HBox(children=(IntProgress(value=0, description='epoch training', max=200, style=ProgressStyle(description_wid…"
      ]
     },
     "metadata": {},
     "output_type": "display_data"
    },
    {
     "data": {
      "application/vnd.jupyter.widget-view+json": {
       "model_id": "",
       "version_major": 2,
       "version_minor": 0
      },
      "text/plain": [
       "HBox(children=(IntProgress(value=0, description='epoch training', max=200, style=ProgressStyle(description_wid…"
      ]
     },
     "metadata": {},
     "output_type": "display_data"
    },
    {
     "data": {
      "application/vnd.jupyter.widget-view+json": {
       "model_id": "",
       "version_major": 2,
       "version_minor": 0
      },
      "text/plain": [
       "HBox(children=(IntProgress(value=0, description='epoch training', max=200, style=ProgressStyle(description_wid…"
      ]
     },
     "metadata": {},
     "output_type": "display_data"
    },
    {
     "data": {
      "application/vnd.jupyter.widget-view+json": {
       "model_id": "",
       "version_major": 2,
       "version_minor": 0
      },
      "text/plain": [
       "HBox(children=(IntProgress(value=0, description='epoch training', max=200, style=ProgressStyle(description_wid…"
      ]
     },
     "metadata": {},
     "output_type": "display_data"
    },
    {
     "data": {
      "application/vnd.jupyter.widget-view+json": {
       "model_id": "",
       "version_major": 2,
       "version_minor": 0
      },
      "text/plain": [
       "HBox(children=(IntProgress(value=0, description='epoch training', max=200, style=ProgressStyle(description_wid…"
      ]
     },
     "metadata": {},
     "output_type": "display_data"
    },
    {
     "data": {
      "application/vnd.jupyter.widget-view+json": {
       "model_id": "",
       "version_major": 2,
       "version_minor": 0
      },
      "text/plain": [
       "HBox(children=(IntProgress(value=0, description='epoch training', max=200, style=ProgressStyle(description_wid…"
      ]
     },
     "metadata": {},
     "output_type": "display_data"
    },
    {
     "data": {
      "application/vnd.jupyter.widget-view+json": {
       "model_id": "",
       "version_major": 2,
       "version_minor": 0
      },
      "text/plain": [
       "HBox(children=(IntProgress(value=0, description='epoch training', max=200, style=ProgressStyle(description_wid…"
      ]
     },
     "metadata": {},
     "output_type": "display_data"
    },
    {
     "data": {
      "application/vnd.jupyter.widget-view+json": {
       "model_id": "",
       "version_major": 2,
       "version_minor": 0
      },
      "text/plain": [
       "HBox(children=(IntProgress(value=0, description='epoch training', max=200, style=ProgressStyle(description_wid…"
      ]
     },
     "metadata": {},
     "output_type": "display_data"
    },
    {
     "data": {
      "application/vnd.jupyter.widget-view+json": {
       "model_id": "",
       "version_major": 2,
       "version_minor": 0
      },
      "text/plain": [
       "HBox(children=(IntProgress(value=0, description='epoch training', max=200, style=ProgressStyle(description_wid…"
      ]
     },
     "metadata": {},
     "output_type": "display_data"
    },
    {
     "data": {
      "application/vnd.jupyter.widget-view+json": {
       "model_id": "",
       "version_major": 2,
       "version_minor": 0
      },
      "text/plain": [
       "HBox(children=(IntProgress(value=0, description='epoch training', max=200, style=ProgressStyle(description_wid…"
      ]
     },
     "metadata": {},
     "output_type": "display_data"
    },
    {
     "data": {
      "application/vnd.jupyter.widget-view+json": {
       "model_id": "",
       "version_major": 2,
       "version_minor": 0
      },
      "text/plain": [
       "HBox(children=(IntProgress(value=0, description='epoch training', max=200, style=ProgressStyle(description_wid…"
      ]
     },
     "metadata": {},
     "output_type": "display_data"
    },
    {
     "data": {
      "application/vnd.jupyter.widget-view+json": {
       "model_id": "",
       "version_major": 2,
       "version_minor": 0
      },
      "text/plain": [
       "HBox(children=(IntProgress(value=0, description='epoch training', max=200, style=ProgressStyle(description_wid…"
      ]
     },
     "metadata": {},
     "output_type": "display_data"
    },
    {
     "data": {
      "application/vnd.jupyter.widget-view+json": {
       "model_id": "",
       "version_major": 2,
       "version_minor": 0
      },
      "text/plain": [
       "HBox(children=(IntProgress(value=0, description='epoch training', max=200, style=ProgressStyle(description_wid…"
      ]
     },
     "metadata": {},
     "output_type": "display_data"
    },
    {
     "data": {
      "application/vnd.jupyter.widget-view+json": {
       "model_id": "",
       "version_major": 2,
       "version_minor": 0
      },
      "text/plain": [
       "HBox(children=(IntProgress(value=0, description='epoch training', max=200, style=ProgressStyle(description_wid…"
      ]
     },
     "metadata": {},
     "output_type": "display_data"
    },
    {
     "name": "stdout",
     "output_type": "stream",
     "text": [
      "\n"
     ]
    }
   ],
   "source": [
<<<<<<< HEAD
    "print(params.final_task)"
=======
    "statistics = run_boostrapping(classification_experiment, dataset, params, input_key='pos', label_key='bias_label', threshold=0.42)"
>>>>>>> 990e5d4b
   ]
  },
  {
   "cell_type": "code",
<<<<<<< HEAD
   "execution_count": 27,
   "metadata": {},
   "outputs": [],
   "source": [
    "data_split = params.final_task['data_split']\n",
    "batch_size = params.final_task['training_params']['batch_size']\n",
    "train_dataloader, eval_dataloader, test_dataloader = dataset.split_train_eval_test(**data_split, batch_size=batch_size)"
=======
   "execution_count": 29,
   "metadata": {},
   "outputs": [
    {
     "data": {
      "text/plain": [
       "{'auc': [(0.80824826748216, 0.9235432127396412), 0.86617697180165],\n",
       " 'accuracy': [(0.7316964285714285, 0.8571428571428571), 0.7985714285714287]}"
      ]
     },
     "execution_count": 29,
     "metadata": {},
     "output_type": "execute_result"
    }
   ],
   "source": [
    "statistics"
   ]
  },
  {
   "cell_type": "markdown",
   "metadata": {},
   "source": [
    "New run "
   ]
  },
  {
   "cell_type": "code",
   "execution_count": 30,
   "metadata": {},
   "outputs": [],
   "source": [
    "#reloading classification experiment with new experiments\n",
    "params = prepare_model.intialize_params(\"experiment_params.json\") \n",
    "classification_experiment = prepare_model.initialize_classification_experiment(params.final_task)"
   ]
  },
  {
   "cell_type": "code",
   "execution_count": 31,
   "metadata": {
    "scrolled": true
   },
   "outputs": [
    {
     "name": "stdout",
     "output_type": "stream",
     "text": [
      "{'model': 'log_reg', 'data_split': {'train_split': 0.7, 'eval_split': 0.3, 'test_split': 0}, 'training_params': {'num_epochs': 200, 'batch_size': 32, 'lr': 0.01}}\n"
     ]
    }
   ],
   "source": [
    "print(params.final_task)"
>>>>>>> 990e5d4b
   ]
  },
  {
   "cell_type": "markdown",
   "metadata": {},
   "source": [
    "Boostrapping procedure "
   ]
  },
  {
   "cell_type": "code",
<<<<<<< HEAD
   "execution_count": 28,
=======
   "execution_count": 34,
>>>>>>> 990e5d4b
   "metadata": {},
   "outputs": [
    {
     "data": {
      "application/vnd.jupyter.widget-view+json": {
       "model_id": "8b89c889a7d048ad885ad3721e60f669",
       "version_major": 2,
       "version_minor": 0
      },
      "text/plain": [
       "HBox(children=(IntProgress(value=0, description='Bootstrapping', style=ProgressStyle(description_width='initia…"
      ]
     },
     "metadata": {},
     "output_type": "display_data"
    },
    {
     "data": {
      "application/vnd.jupyter.widget-view+json": {
       "model_id": "",
       "version_major": 2,
       "version_minor": 0
      },
      "text/plain": [
       "HBox(children=(IntProgress(value=0, description='epoch training', max=200, style=ProgressStyle(description_wid…"
      ]
     },
     "metadata": {},
     "output_type": "display_data"
    },
    {
     "data": {
      "application/vnd.jupyter.widget-view+json": {
       "model_id": "",
       "version_major": 2,
       "version_minor": 0
      },
      "text/plain": [
       "HBox(children=(IntProgress(value=0, description='epoch training', max=200, style=ProgressStyle(description_wid…"
      ]
     },
     "metadata": {},
     "output_type": "display_data"
    },
    {
     "data": {
      "application/vnd.jupyter.widget-view+json": {
       "model_id": "",
       "version_major": 2,
       "version_minor": 0
      },
      "text/plain": [
       "HBox(children=(IntProgress(value=0, description='epoch training', max=200, style=ProgressStyle(description_wid…"
      ]
     },
     "metadata": {},
     "output_type": "display_data"
    },
    {
     "data": {
      "application/vnd.jupyter.widget-view+json": {
       "model_id": "",
       "version_major": 2,
       "version_minor": 0
      },
      "text/plain": [
       "HBox(children=(IntProgress(value=0, description='epoch training', max=200, style=ProgressStyle(description_wid…"
      ]
     },
     "metadata": {},
     "output_type": "display_data"
    },
    {
     "data": {
      "application/vnd.jupyter.widget-view+json": {
       "model_id": "",
       "version_major": 2,
       "version_minor": 0
      },
      "text/plain": [
       "HBox(children=(IntProgress(value=0, description='epoch training', max=200, style=ProgressStyle(description_wid…"
      ]
     },
     "metadata": {},
     "output_type": "display_data"
    },
    {
     "data": {
      "application/vnd.jupyter.widget-view+json": {
       "model_id": "",
       "version_major": 2,
       "version_minor": 0
      },
      "text/plain": [
       "HBox(children=(IntProgress(value=0, description='epoch training', max=200, style=ProgressStyle(description_wid…"
      ]
     },
     "metadata": {},
     "output_type": "display_data"
    },
    {
     "data": {
      "application/vnd.jupyter.widget-view+json": {
       "model_id": "",
       "version_major": 2,
       "version_minor": 0
      },
      "text/plain": [
       "HBox(children=(IntProgress(value=0, description='epoch training', max=200, style=ProgressStyle(description_wid…"
      ]
     },
     "metadata": {},
     "output_type": "display_data"
    },
    {
     "data": {
      "application/vnd.jupyter.widget-view+json": {
       "model_id": "",
       "version_major": 2,
       "version_minor": 0
      },
      "text/plain": [
       "HBox(children=(IntProgress(value=0, description='epoch training', max=200, style=ProgressStyle(description_wid…"
      ]
     },
     "metadata": {},
     "output_type": "display_data"
    },
    {
     "data": {
      "application/vnd.jupyter.widget-view+json": {
       "model_id": "",
       "version_major": 2,
       "version_minor": 0
      },
      "text/plain": [
       "HBox(children=(IntProgress(value=0, description='epoch training', max=200, style=ProgressStyle(description_wid…"
      ]
     },
     "metadata": {},
     "output_type": "display_data"
    },
    {
     "data": {
      "application/vnd.jupyter.widget-view+json": {
       "model_id": "",
       "version_major": 2,
       "version_minor": 0
      },
      "text/plain": [
       "HBox(children=(IntProgress(value=0, description='epoch training', max=200, style=ProgressStyle(description_wid…"
      ]
     },
     "metadata": {},
     "output_type": "display_data"
    },
    {
     "data": {
      "application/vnd.jupyter.widget-view+json": {
       "model_id": "",
       "version_major": 2,
       "version_minor": 0
      },
      "text/plain": [
       "HBox(children=(IntProgress(value=0, description='epoch training', max=200, style=ProgressStyle(description_wid…"
      ]
     },
     "metadata": {},
     "output_type": "display_data"
    },
    {
     "data": {
      "application/vnd.jupyter.widget-view+json": {
       "model_id": "",
       "version_major": 2,
       "version_minor": 0
      },
      "text/plain": [
       "HBox(children=(IntProgress(value=0, description='epoch training', max=200, style=ProgressStyle(description_wid…"
      ]
     },
     "metadata": {},
     "output_type": "display_data"
    },
    {
     "data": {
      "application/vnd.jupyter.widget-view+json": {
       "model_id": "",
       "version_major": 2,
       "version_minor": 0
      },
      "text/plain": [
       "HBox(children=(IntProgress(value=0, description='epoch training', max=200, style=ProgressStyle(description_wid…"
      ]
     },
     "metadata": {},
     "output_type": "display_data"
    },
    {
     "data": {
      "application/vnd.jupyter.widget-view+json": {
       "model_id": "",
       "version_major": 2,
       "version_minor": 0
      },
      "text/plain": [
       "HBox(children=(IntProgress(value=0, description='epoch training', max=200, style=ProgressStyle(description_wid…"
      ]
     },
     "metadata": {},
     "output_type": "display_data"
    },
    {
     "data": {
      "application/vnd.jupyter.widget-view+json": {
       "model_id": "",
       "version_major": 2,
       "version_minor": 0
      },
      "text/plain": [
       "HBox(children=(IntProgress(value=0, description='epoch training', max=200, style=ProgressStyle(description_wid…"
      ]
     },
     "metadata": {},
     "output_type": "display_data"
    },
    {
     "data": {
      "application/vnd.jupyter.widget-view+json": {
       "model_id": "",
       "version_major": 2,
       "version_minor": 0
      },
      "text/plain": [
       "HBox(children=(IntProgress(value=0, description='epoch training', max=200, style=ProgressStyle(description_wid…"
      ]
     },
     "metadata": {},
     "output_type": "display_data"
    },
    {
     "data": {
      "application/vnd.jupyter.widget-view+json": {
       "model_id": "",
       "version_major": 2,
       "version_minor": 0
      },
      "text/plain": [
       "HBox(children=(IntProgress(value=0, description='epoch training', max=200, style=ProgressStyle(description_wid…"
      ]
     },
     "metadata": {},
     "output_type": "display_data"
    },
    {
     "data": {
      "application/vnd.jupyter.widget-view+json": {
       "model_id": "",
       "version_major": 2,
       "version_minor": 0
      },
      "text/plain": [
       "HBox(children=(IntProgress(value=0, description='epoch training', max=200, style=ProgressStyle(description_wid…"
      ]
     },
     "metadata": {},
     "output_type": "display_data"
    },
    {
     "data": {
      "application/vnd.jupyter.widget-view+json": {
       "model_id": "",
       "version_major": 2,
       "version_minor": 0
      },
      "text/plain": [
       "HBox(children=(IntProgress(value=0, description='epoch training', max=200, style=ProgressStyle(description_wid…"
      ]
     },
     "metadata": {},
     "output_type": "display_data"
    },
    {
     "data": {
      "application/vnd.jupyter.widget-view+json": {
       "model_id": "",
       "version_major": 2,
       "version_minor": 0
      },
      "text/plain": [
       "HBox(children=(IntProgress(value=0, description='epoch training', max=200, style=ProgressStyle(description_wid…"
      ]
     },
     "metadata": {},
     "output_type": "display_data"
    },
    {
     "data": {
      "application/vnd.jupyter.widget-view+json": {
       "model_id": "",
       "version_major": 2,
       "version_minor": 0
      },
      "text/plain": [
       "HBox(children=(IntProgress(value=0, description='epoch training', max=200, style=ProgressStyle(description_wid…"
      ]
     },
     "metadata": {},
     "output_type": "display_data"
    },
    {
     "data": {
      "application/vnd.jupyter.widget-view+json": {
       "model_id": "",
       "version_major": 2,
       "version_minor": 0
      },
      "text/plain": [
       "HBox(children=(IntProgress(value=0, description='epoch training', max=200, style=ProgressStyle(description_wid…"
      ]
     },
     "metadata": {},
     "output_type": "display_data"
    },
    {
     "data": {
      "application/vnd.jupyter.widget-view+json": {
       "model_id": "",
       "version_major": 2,
       "version_minor": 0
      },
      "text/plain": [
       "HBox(children=(IntProgress(value=0, description='epoch training', max=200, style=ProgressStyle(description_wid…"
      ]
     },
     "metadata": {},
     "output_type": "display_data"
    },
    {
     "data": {
      "application/vnd.jupyter.widget-view+json": {
       "model_id": "",
       "version_major": 2,
       "version_minor": 0
      },
      "text/plain": [
       "HBox(children=(IntProgress(value=0, description='epoch training', max=200, style=ProgressStyle(description_wid…"
      ]
     },
     "metadata": {},
     "output_type": "display_data"
    },
    {
     "data": {
      "application/vnd.jupyter.widget-view+json": {
       "model_id": "",
       "version_major": 2,
       "version_minor": 0
      },
      "text/plain": [
       "HBox(children=(IntProgress(value=0, description='epoch training', max=200, style=ProgressStyle(description_wid…"
      ]
     },
     "metadata": {},
     "output_type": "display_data"
    },
    {
     "data": {
      "application/vnd.jupyter.widget-view+json": {
       "model_id": "",
       "version_major": 2,
       "version_minor": 0
      },
      "text/plain": [
       "HBox(children=(IntProgress(value=0, description='epoch training', max=200, style=ProgressStyle(description_wid…"
      ]
     },
     "metadata": {},
     "output_type": "display_data"
    },
    {
     "data": {
      "application/vnd.jupyter.widget-view+json": {
       "model_id": "",
       "version_major": 2,
       "version_minor": 0
      },
      "text/plain": [
       "HBox(children=(IntProgress(value=0, description='epoch training', max=200, style=ProgressStyle(description_wid…"
      ]
     },
     "metadata": {},
     "output_type": "display_data"
    },
    {
     "data": {
      "application/vnd.jupyter.widget-view+json": {
       "model_id": "",
       "version_major": 2,
       "version_minor": 0
      },
      "text/plain": [
       "HBox(children=(IntProgress(value=0, description='epoch training', max=200, style=ProgressStyle(description_wid…"
      ]
     },
     "metadata": {},
     "output_type": "display_data"
    },
    {
     "data": {
      "application/vnd.jupyter.widget-view+json": {
       "model_id": "",
       "version_major": 2,
       "version_minor": 0
      },
      "text/plain": [
       "HBox(children=(IntProgress(value=0, description='epoch training', max=200, style=ProgressStyle(description_wid…"
      ]
     },
     "metadata": {},
     "output_type": "display_data"
    },
    {
     "data": {
      "application/vnd.jupyter.widget-view+json": {
       "model_id": "",
       "version_major": 2,
       "version_minor": 0
      },
      "text/plain": [
       "HBox(children=(IntProgress(value=0, description='epoch training', max=200, style=ProgressStyle(description_wid…"
      ]
     },
     "metadata": {},
     "output_type": "display_data"
    },
    {
     "data": {
      "application/vnd.jupyter.widget-view+json": {
       "model_id": "",
       "version_major": 2,
       "version_minor": 0
      },
      "text/plain": [
       "HBox(children=(IntProgress(value=0, description='epoch training', max=200, style=ProgressStyle(description_wid…"
      ]
     },
     "metadata": {},
     "output_type": "display_data"
    },
    {
     "data": {
      "application/vnd.jupyter.widget-view+json": {
       "model_id": "",
       "version_major": 2,
       "version_minor": 0
      },
      "text/plain": [
       "HBox(children=(IntProgress(value=0, description='epoch training', max=200, style=ProgressStyle(description_wid…"
      ]
     },
     "metadata": {},
     "output_type": "display_data"
    },
    {
     "data": {
      "application/vnd.jupyter.widget-view+json": {
       "model_id": "",
       "version_major": 2,
       "version_minor": 0
      },
      "text/plain": [
       "HBox(children=(IntProgress(value=0, description='epoch training', max=200, style=ProgressStyle(description_wid…"
      ]
     },
     "metadata": {},
     "output_type": "display_data"
    },
    {
     "data": {
      "application/vnd.jupyter.widget-view+json": {
       "model_id": "",
       "version_major": 2,
       "version_minor": 0
      },
      "text/plain": [
       "HBox(children=(IntProgress(value=0, description='epoch training', max=200, style=ProgressStyle(description_wid…"
      ]
     },
     "metadata": {},
     "output_type": "display_data"
    },
    {
     "data": {
      "application/vnd.jupyter.widget-view+json": {
       "model_id": "",
       "version_major": 2,
       "version_minor": 0
      },
      "text/plain": [
       "HBox(children=(IntProgress(value=0, description='epoch training', max=200, style=ProgressStyle(description_wid…"
      ]
     },
     "metadata": {},
     "output_type": "display_data"
    },
    {
     "data": {
      "application/vnd.jupyter.widget-view+json": {
       "model_id": "",
       "version_major": 2,
       "version_minor": 0
      },
      "text/plain": [
       "HBox(children=(IntProgress(value=0, description='epoch training', max=200, style=ProgressStyle(description_wid…"
      ]
     },
     "metadata": {},
     "output_type": "display_data"
    },
    {
     "data": {
      "application/vnd.jupyter.widget-view+json": {
       "model_id": "",
       "version_major": 2,
       "version_minor": 0
      },
      "text/plain": [
       "HBox(children=(IntProgress(value=0, description='epoch training', max=200, style=ProgressStyle(description_wid…"
      ]
     },
     "metadata": {},
     "output_type": "display_data"
    },
    {
     "data": {
      "application/vnd.jupyter.widget-view+json": {
       "model_id": "",
       "version_major": 2,
       "version_minor": 0
      },
      "text/plain": [
       "HBox(children=(IntProgress(value=0, description='epoch training', max=200, style=ProgressStyle(description_wid…"
      ]
     },
     "metadata": {},
     "output_type": "display_data"
    },
    {
     "data": {
      "application/vnd.jupyter.widget-view+json": {
       "model_id": "",
       "version_major": 2,
       "version_minor": 0
      },
      "text/plain": [
       "HBox(children=(IntProgress(value=0, description='epoch training', max=200, style=ProgressStyle(description_wid…"
      ]
     },
     "metadata": {},
     "output_type": "display_data"
    },
    {
     "data": {
      "application/vnd.jupyter.widget-view+json": {
       "model_id": "",
       "version_major": 2,
       "version_minor": 0
      },
      "text/plain": [
       "HBox(children=(IntProgress(value=0, description='epoch training', max=200, style=ProgressStyle(description_wid…"
      ]
     },
     "metadata": {},
     "output_type": "display_data"
    },
    {
     "data": {
      "application/vnd.jupyter.widget-view+json": {
       "model_id": "",
       "version_major": 2,
       "version_minor": 0
      },
      "text/plain": [
       "HBox(children=(IntProgress(value=0, description='epoch training', max=200, style=ProgressStyle(description_wid…"
      ]
     },
     "metadata": {},
     "output_type": "display_data"
    },
    {
     "data": {
      "application/vnd.jupyter.widget-view+json": {
       "model_id": "",
       "version_major": 2,
       "version_minor": 0
      },
      "text/plain": [
       "HBox(children=(IntProgress(value=0, description='epoch training', max=200, style=ProgressStyle(description_wid…"
      ]
     },
     "metadata": {},
     "output_type": "display_data"
    },
    {
     "data": {
      "application/vnd.jupyter.widget-view+json": {
       "model_id": "",
       "version_major": 2,
       "version_minor": 0
      },
      "text/plain": [
       "HBox(children=(IntProgress(value=0, description='epoch training', max=200, style=ProgressStyle(description_wid…"
      ]
     },
     "metadata": {},
     "output_type": "display_data"
    },
    {
     "data": {
      "application/vnd.jupyter.widget-view+json": {
       "model_id": "",
       "version_major": 2,
       "version_minor": 0
      },
      "text/plain": [
       "HBox(children=(IntProgress(value=0, description='epoch training', max=200, style=ProgressStyle(description_wid…"
      ]
     },
     "metadata": {},
     "output_type": "display_data"
    },
    {
     "data": {
      "application/vnd.jupyter.widget-view+json": {
       "model_id": "",
       "version_major": 2,
       "version_minor": 0
      },
      "text/plain": [
       "HBox(children=(IntProgress(value=0, description='epoch training', max=200, style=ProgressStyle(description_wid…"
      ]
     },
     "metadata": {},
     "output_type": "display_data"
    },
    {
     "data": {
      "application/vnd.jupyter.widget-view+json": {
       "model_id": "",
       "version_major": 2,
       "version_minor": 0
      },
      "text/plain": [
       "HBox(children=(IntProgress(value=0, description='epoch training', max=200, style=ProgressStyle(description_wid…"
      ]
     },
     "metadata": {},
     "output_type": "display_data"
    },
    {
     "data": {
      "application/vnd.jupyter.widget-view+json": {
       "model_id": "",
       "version_major": 2,
       "version_minor": 0
      },
      "text/plain": [
       "HBox(children=(IntProgress(value=0, description='epoch training', max=200, style=ProgressStyle(description_wid…"
      ]
     },
     "metadata": {},
     "output_type": "display_data"
    },
    {
     "data": {
      "application/vnd.jupyter.widget-view+json": {
       "model_id": "",
       "version_major": 2,
       "version_minor": 0
      },
      "text/plain": [
       "HBox(children=(IntProgress(value=0, description='epoch training', max=200, style=ProgressStyle(description_wid…"
      ]
     },
     "metadata": {},
     "output_type": "display_data"
    },
    {
     "data": {
      "application/vnd.jupyter.widget-view+json": {
       "model_id": "",
       "version_major": 2,
       "version_minor": 0
      },
      "text/plain": [
       "HBox(children=(IntProgress(value=0, description='epoch training', max=200, style=ProgressStyle(description_wid…"
      ]
     },
     "metadata": {},
     "output_type": "display_data"
    },
    {
     "data": {
      "application/vnd.jupyter.widget-view+json": {
       "model_id": "",
       "version_major": 2,
       "version_minor": 0
      },
      "text/plain": [
       "HBox(children=(IntProgress(value=0, description='epoch training', max=200, style=ProgressStyle(description_wid…"
      ]
     },
     "metadata": {},
     "output_type": "display_data"
    },
    {
     "data": {
      "application/vnd.jupyter.widget-view+json": {
       "model_id": "",
       "version_major": 2,
       "version_minor": 0
      },
      "text/plain": [
       "HBox(children=(IntProgress(value=0, description='epoch training', max=200, style=ProgressStyle(description_wid…"
      ]
     },
     "metadata": {},
     "output_type": "display_data"
    },
    {
     "data": {
      "application/vnd.jupyter.widget-view+json": {
       "model_id": "",
       "version_major": 2,
       "version_minor": 0
      },
      "text/plain": [
       "HBox(children=(IntProgress(value=0, description='epoch training', max=200, style=ProgressStyle(description_wid…"
      ]
     },
     "metadata": {},
     "output_type": "display_data"
    },
    {
     "data": {
      "application/vnd.jupyter.widget-view+json": {
       "model_id": "",
       "version_major": 2,
       "version_minor": 0
      },
      "text/plain": [
       "HBox(children=(IntProgress(value=0, description='epoch training', max=200, style=ProgressStyle(description_wid…"
      ]
     },
     "metadata": {},
     "output_type": "display_data"
    },
    {
     "data": {
      "application/vnd.jupyter.widget-view+json": {
       "model_id": "",
       "version_major": 2,
       "version_minor": 0
      },
      "text/plain": [
       "HBox(children=(IntProgress(value=0, description='epoch training', max=200, style=ProgressStyle(description_wid…"
      ]
     },
     "metadata": {},
     "output_type": "display_data"
    },
    {
     "data": {
      "application/vnd.jupyter.widget-view+json": {
       "model_id": "",
       "version_major": 2,
       "version_minor": 0
      },
      "text/plain": [
       "HBox(children=(IntProgress(value=0, description='epoch training', max=200, style=ProgressStyle(description_wid…"
      ]
     },
     "metadata": {},
     "output_type": "display_data"
    },
    {
     "data": {
      "application/vnd.jupyter.widget-view+json": {
       "model_id": "",
       "version_major": 2,
       "version_minor": 0
      },
      "text/plain": [
       "HBox(children=(IntProgress(value=0, description='epoch training', max=200, style=ProgressStyle(description_wid…"
      ]
     },
     "metadata": {},
     "output_type": "display_data"
    },
    {
     "data": {
      "application/vnd.jupyter.widget-view+json": {
       "model_id": "",
       "version_major": 2,
       "version_minor": 0
      },
      "text/plain": [
       "HBox(children=(IntProgress(value=0, description='epoch training', max=200, style=ProgressStyle(description_wid…"
      ]
     },
     "metadata": {},
     "output_type": "display_data"
    },
    {
     "data": {
      "application/vnd.jupyter.widget-view+json": {
       "model_id": "",
       "version_major": 2,
       "version_minor": 0
      },
      "text/plain": [
       "HBox(children=(IntProgress(value=0, description='epoch training', max=200, style=ProgressStyle(description_wid…"
      ]
     },
     "metadata": {},
     "output_type": "display_data"
    },
    {
     "data": {
      "application/vnd.jupyter.widget-view+json": {
       "model_id": "",
       "version_major": 2,
       "version_minor": 0
      },
      "text/plain": [
       "HBox(children=(IntProgress(value=0, description='epoch training', max=200, style=ProgressStyle(description_wid…"
      ]
     },
     "metadata": {},
     "output_type": "display_data"
    },
    {
     "data": {
      "application/vnd.jupyter.widget-view+json": {
       "model_id": "",
       "version_major": 2,
       "version_minor": 0
      },
      "text/plain": [
       "HBox(children=(IntProgress(value=0, description='epoch training', max=200, style=ProgressStyle(description_wid…"
      ]
     },
     "metadata": {},
     "output_type": "display_data"
    },
    {
     "data": {
      "application/vnd.jupyter.widget-view+json": {
       "model_id": "",
       "version_major": 2,
       "version_minor": 0
      },
      "text/plain": [
       "HBox(children=(IntProgress(value=0, description='epoch training', max=200, style=ProgressStyle(description_wid…"
      ]
     },
     "metadata": {},
     "output_type": "display_data"
    },
    {
     "data": {
      "application/vnd.jupyter.widget-view+json": {
       "model_id": "",
       "version_major": 2,
       "version_minor": 0
      },
      "text/plain": [
       "HBox(children=(IntProgress(value=0, description='epoch training', max=200, style=ProgressStyle(description_wid…"
      ]
     },
     "metadata": {},
     "output_type": "display_data"
    },
    {
     "data": {
      "application/vnd.jupyter.widget-view+json": {
       "model_id": "",
       "version_major": 2,
       "version_minor": 0
      },
      "text/plain": [
       "HBox(children=(IntProgress(value=0, description='epoch training', max=200, style=ProgressStyle(description_wid…"
      ]
     },
     "metadata": {},
     "output_type": "display_data"
    },
    {
     "data": {
      "application/vnd.jupyter.widget-view+json": {
       "model_id": "",
       "version_major": 2,
       "version_minor": 0
      },
      "text/plain": [
       "HBox(children=(IntProgress(value=0, description='epoch training', max=200, style=ProgressStyle(description_wid…"
      ]
     },
     "metadata": {},
     "output_type": "display_data"
    },
    {
     "data": {
      "application/vnd.jupyter.widget-view+json": {
       "model_id": "",
       "version_major": 2,
       "version_minor": 0
      },
      "text/plain": [
       "HBox(children=(IntProgress(value=0, description='epoch training', max=200, style=ProgressStyle(description_wid…"
      ]
     },
     "metadata": {},
     "output_type": "display_data"
    },
    {
     "data": {
      "application/vnd.jupyter.widget-view+json": {
       "model_id": "",
       "version_major": 2,
       "version_minor": 0
      },
      "text/plain": [
       "HBox(children=(IntProgress(value=0, description='epoch training', max=200, style=ProgressStyle(description_wid…"
      ]
     },
     "metadata": {},
     "output_type": "display_data"
    },
    {
     "data": {
      "application/vnd.jupyter.widget-view+json": {
       "model_id": "",
       "version_major": 2,
       "version_minor": 0
      },
      "text/plain": [
       "HBox(children=(IntProgress(value=0, description='epoch training', max=200, style=ProgressStyle(description_wid…"
      ]
     },
     "metadata": {},
     "output_type": "display_data"
    },
    {
     "data": {
      "application/vnd.jupyter.widget-view+json": {
       "model_id": "",
       "version_major": 2,
       "version_minor": 0
      },
      "text/plain": [
       "HBox(children=(IntProgress(value=0, description='epoch training', max=200, style=ProgressStyle(description_wid…"
      ]
     },
     "metadata": {},
     "output_type": "display_data"
    },
    {
     "data": {
      "application/vnd.jupyter.widget-view+json": {
       "model_id": "",
       "version_major": 2,
       "version_minor": 0
      },
      "text/plain": [
       "HBox(children=(IntProgress(value=0, description='epoch training', max=200, style=ProgressStyle(description_wid…"
      ]
     },
     "metadata": {},
     "output_type": "display_data"
    },
    {
     "data": {
      "application/vnd.jupyter.widget-view+json": {
       "model_id": "",
       "version_major": 2,
       "version_minor": 0
      },
      "text/plain": [
       "HBox(children=(IntProgress(value=0, description='epoch training', max=200, style=ProgressStyle(description_wid…"
      ]
     },
     "metadata": {},
     "output_type": "display_data"
    },
    {
     "data": {
      "application/vnd.jupyter.widget-view+json": {
       "model_id": "",
       "version_major": 2,
       "version_minor": 0
      },
      "text/plain": [
       "HBox(children=(IntProgress(value=0, description='epoch training', max=200, style=ProgressStyle(description_wid…"
      ]
     },
     "metadata": {},
     "output_type": "display_data"
    },
    {
     "data": {
      "application/vnd.jupyter.widget-view+json": {
       "model_id": "",
       "version_major": 2,
       "version_minor": 0
      },
      "text/plain": [
       "HBox(children=(IntProgress(value=0, description='epoch training', max=200, style=ProgressStyle(description_wid…"
      ]
     },
     "metadata": {},
     "output_type": "display_data"
    },
    {
     "data": {
      "application/vnd.jupyter.widget-view+json": {
       "model_id": "",
       "version_major": 2,
       "version_minor": 0
      },
      "text/plain": [
       "HBox(children=(IntProgress(value=0, description='epoch training', max=200, style=ProgressStyle(description_wid…"
      ]
     },
     "metadata": {},
     "output_type": "display_data"
    },
    {
     "data": {
      "application/vnd.jupyter.widget-view+json": {
       "model_id": "",
       "version_major": 2,
       "version_minor": 0
      },
      "text/plain": [
       "HBox(children=(IntProgress(value=0, description='epoch training', max=200, style=ProgressStyle(description_wid…"
      ]
     },
     "metadata": {},
     "output_type": "display_data"
    },
    {
     "data": {
      "application/vnd.jupyter.widget-view+json": {
       "model_id": "",
       "version_major": 2,
       "version_minor": 0
      },
      "text/plain": [
       "HBox(children=(IntProgress(value=0, description='epoch training', max=200, style=ProgressStyle(description_wid…"
      ]
     },
     "metadata": {},
     "output_type": "display_data"
    },
    {
     "data": {
      "application/vnd.jupyter.widget-view+json": {
       "model_id": "",
       "version_major": 2,
       "version_minor": 0
      },
      "text/plain": [
       "HBox(children=(IntProgress(value=0, description='epoch training', max=200, style=ProgressStyle(description_wid…"
      ]
     },
     "metadata": {},
     "output_type": "display_data"
    },
    {
     "data": {
      "application/vnd.jupyter.widget-view+json": {
       "model_id": "",
       "version_major": 2,
       "version_minor": 0
      },
      "text/plain": [
       "HBox(children=(IntProgress(value=0, description='epoch training', max=200, style=ProgressStyle(description_wid…"
      ]
     },
     "metadata": {},
     "output_type": "display_data"
    },
    {
     "data": {
      "application/vnd.jupyter.widget-view+json": {
       "model_id": "",
       "version_major": 2,
       "version_minor": 0
      },
      "text/plain": [
       "HBox(children=(IntProgress(value=0, description='epoch training', max=200, style=ProgressStyle(description_wid…"
      ]
     },
     "metadata": {},
     "output_type": "display_data"
    },
    {
     "data": {
      "application/vnd.jupyter.widget-view+json": {
       "model_id": "",
       "version_major": 2,
       "version_minor": 0
      },
      "text/plain": [
       "HBox(children=(IntProgress(value=0, description='epoch training', max=200, style=ProgressStyle(description_wid…"
      ]
     },
     "metadata": {},
     "output_type": "display_data"
    },
    {
     "data": {
      "application/vnd.jupyter.widget-view+json": {
       "model_id": "",
       "version_major": 2,
       "version_minor": 0
      },
      "text/plain": [
       "HBox(children=(IntProgress(value=0, description='epoch training', max=200, style=ProgressStyle(description_wid…"
      ]
     },
     "metadata": {},
     "output_type": "display_data"
    },
    {
     "data": {
      "application/vnd.jupyter.widget-view+json": {
       "model_id": "",
       "version_major": 2,
       "version_minor": 0
      },
      "text/plain": [
       "HBox(children=(IntProgress(value=0, description='epoch training', max=200, style=ProgressStyle(description_wid…"
      ]
     },
     "metadata": {},
     "output_type": "display_data"
    },
    {
     "data": {
      "application/vnd.jupyter.widget-view+json": {
       "model_id": "",
       "version_major": 2,
       "version_minor": 0
      },
      "text/plain": [
       "HBox(children=(IntProgress(value=0, description='epoch training', max=200, style=ProgressStyle(description_wid…"
      ]
     },
     "metadata": {},
     "output_type": "display_data"
    },
    {
     "data": {
      "application/vnd.jupyter.widget-view+json": {
       "model_id": "",
       "version_major": 2,
       "version_minor": 0
      },
      "text/plain": [
       "HBox(children=(IntProgress(value=0, description='epoch training', max=200, style=ProgressStyle(description_wid…"
      ]
     },
     "metadata": {},
     "output_type": "display_data"
    },
    {
     "data": {
      "application/vnd.jupyter.widget-view+json": {
       "model_id": "",
       "version_major": 2,
       "version_minor": 0
      },
      "text/plain": [
       "HBox(children=(IntProgress(value=0, description='epoch training', max=200, style=ProgressStyle(description_wid…"
      ]
     },
     "metadata": {},
     "output_type": "display_data"
    },
    {
     "data": {
      "application/vnd.jupyter.widget-view+json": {
       "model_id": "",
       "version_major": 2,
       "version_minor": 0
      },
      "text/plain": [
       "HBox(children=(IntProgress(value=0, description='epoch training', max=200, style=ProgressStyle(description_wid…"
      ]
     },
     "metadata": {},
     "output_type": "display_data"
    },
    {
     "data": {
      "application/vnd.jupyter.widget-view+json": {
       "model_id": "",
       "version_major": 2,
       "version_minor": 0
      },
      "text/plain": [
       "HBox(children=(IntProgress(value=0, description='epoch training', max=200, style=ProgressStyle(description_wid…"
      ]
     },
     "metadata": {},
     "output_type": "display_data"
    },
    {
     "data": {
      "application/vnd.jupyter.widget-view+json": {
       "model_id": "",
       "version_major": 2,
       "version_minor": 0
      },
      "text/plain": [
       "HBox(children=(IntProgress(value=0, description='epoch training', max=200, style=ProgressStyle(description_wid…"
      ]
     },
     "metadata": {},
     "output_type": "display_data"
    },
    {
     "data": {
      "application/vnd.jupyter.widget-view+json": {
       "model_id": "",
       "version_major": 2,
       "version_minor": 0
      },
      "text/plain": [
       "HBox(children=(IntProgress(value=0, description='epoch training', max=200, style=ProgressStyle(description_wid…"
      ]
     },
     "metadata": {},
     "output_type": "display_data"
    },
    {
     "data": {
      "application/vnd.jupyter.widget-view+json": {
       "model_id": "",
       "version_major": 2,
       "version_minor": 0
      },
      "text/plain": [
       "HBox(children=(IntProgress(value=0, description='epoch training', max=200, style=ProgressStyle(description_wid…"
      ]
     },
     "metadata": {},
     "output_type": "display_data"
    },
    {
     "data": {
      "application/vnd.jupyter.widget-view+json": {
       "model_id": "",
       "version_major": 2,
       "version_minor": 0
      },
      "text/plain": [
       "HBox(children=(IntProgress(value=0, description='epoch training', max=200, style=ProgressStyle(description_wid…"
      ]
     },
     "metadata": {},
     "output_type": "display_data"
    },
    {
     "data": {
      "application/vnd.jupyter.widget-view+json": {
       "model_id": "",
       "version_major": 2,
       "version_minor": 0
      },
      "text/plain": [
       "HBox(children=(IntProgress(value=0, description='epoch training', max=200, style=ProgressStyle(description_wid…"
      ]
     },
     "metadata": {},
     "output_type": "display_data"
    },
    {
     "data": {
      "application/vnd.jupyter.widget-view+json": {
       "model_id": "",
       "version_major": 2,
       "version_minor": 0
      },
      "text/plain": [
       "HBox(children=(IntProgress(value=0, description='epoch training', max=200, style=ProgressStyle(description_wid…"
      ]
     },
     "metadata": {},
     "output_type": "display_data"
    },
    {
     "data": {
      "application/vnd.jupyter.widget-view+json": {
       "model_id": "",
       "version_major": 2,
       "version_minor": 0
      },
      "text/plain": [
       "HBox(children=(IntProgress(value=0, description='epoch training', max=200, style=ProgressStyle(description_wid…"
      ]
     },
     "metadata": {},
     "output_type": "display_data"
    },
     "name": "stderr",
     "output_type": "stream",
     "text": [
      "06/04/2019 10:49:51 - INFO - pytorch_pretrained_bert.tokenization -   loading vocabulary file https://s3.amazonaws.com/models.huggingface.co/bert/bert-base-uncased-vocab.txt from cache at ../../../tasks/bias_classification/results/cache/26bc1ad6c0ac742e9b52263248f6d0f00068293b33709fae12320c0e35ccfbbb.542ce4285a40d23a559526243235df47c5f75c197f04f37d1a0c124c32c9a084\n",
      "500it [00:00, 6849.54it/s]\n"
     ]
    }
   ],
   "source": [
    "params = prepare_model.intialize_params(\"experiment_params.json\")\n",
    "dataset = prepare_model.initialize_dataset(params.intermediary_task)"
   ]
  },
  {
   "cell_type": "code",
   "execution_count": 3,
   "metadata": {},
   "outputs": [
    {
     "data": {
      "application/vnd.jupyter.widget-view+json": {
       "model_id": "",
       "version_major": 2,
       "version_minor": 0
      },
      "text/plain": [
       "HBox(children=(IntProgress(value=0, description='epoch training', max=200, style=ProgressStyle(description_wid…"
      ]
     },
     "metadata": {},
     "output_type": "display_data"
    },
    {
     "data": {
      "application/vnd.jupyter.widget-view+json": {
       "model_id": "",
       "version_major": 2,
       "version_minor": 0
      },
      "text/plain": [
       "HBox(children=(IntProgress(value=0, description='epoch training', max=200, style=ProgressStyle(description_wid…"
      ]
     },
     "metadata": {},
     "output_type": "display_data"
    },
     "name":"stderr",
     "output_type": "stream",
     "text": [
      "500it [00:00, 133194.79it/s]\n"
     ]
    }
   ],
   "source": [
    "path_label_data = params.intermediary_task['task_specific_params']['target_data']\n",
    "sentence_toks = prepare_model.get_sample_toks(path_label_data)"
   ]
  },
  {
   "cell_type": "code",
   "execution_count": 5,
   "metadata": {},
   "outputs": [],
   "source": [
    "indices = dataset.get_val('index')\n",
    "intermediary_labels = dataset.get_val('pre_tok_label_ids')\n",
    "bias_indices = [label.flatten().tolist().index(1) for label in intermediary_labels]"
   ]
  },
  {
   "cell_type": "code",
   "execution_count": 6,
   "metadata": {},
   "outputs": [
    {
     "data": {
      "application/vnd.jupyter.widget-view+json": {
       "model_id": "",
       "version_major": 2,
       "version_minor": 0
      },
      "text/plain": [
       "HBox(children=(IntProgress(value=0, description='epoch training', max=200, style=ProgressStyle(description_wid…"
      ]
     },
     "metadata": {},
     "output_type": "display_data"
    },
    {
     "data": {
      "application/vnd.jupyter.widget-view+json": {
       "model_id": "",
       "version_major": 2,
       "version_minor": 0
      },
      "text/plain": [
       "HBox(children=(IntProgress(value=0, description='epoch training', max=200, style=ProgressStyle(description_wid…"
      ]
     },
     "metadata": {},
     "output_type": "display_data"
    },
    {
     "data": {
      "application/vnd.jupyter.widget-view+json": {
       "model_id": "",
       "version_major": 2,
       "version_minor": 0
      },
      "text/plain": [
       "HBox(children=(IntProgress(value=0, description='epoch training', max=200, style=ProgressStyle(description_wid…"
      ]
     },
     "metadata": {},
     "output_type": "display_data"
    },
    {
     "data": {
      "application/vnd.jupyter.widget-view+json": {
       "model_id": "",
       "version_major": 2,
       "version_minor": 0
      },
      "text/plain": [
       "HBox(children=(IntProgress(value=0, description='epoch training', max=200, style=ProgressStyle(description_wid…"
      ]
     },
     "metadata": {},
     "output_type": "display_data"
    },
    {
     "data": {
      "application/vnd.jupyter.widget-view+json": {
       "model_id": "",
       "version_major": 2,
       "version_minor": 0
      },
      "text/plain": [
       "HBox(children=(IntProgress(value=0, description='epoch training', max=200, style=ProgressStyle(description_wid…"
      ]
     },
     "metadata": {},
     "output_type": "display_data"
    },
    {
     "name": "stdout",
     "output_type": "stream",
     "text": [
      "\n"
     ]
    }
   ],
   "source": [
    "statistics = run_boostrapping(classification_experiment, dataset, params, input_key='pos', label_key='bias_label', threshold=0.42)"
   ]
  },
  {
   "cell_type": "code",
   "execution_count": 29,
   "metadata": {},
   "outputs": [
    {
     "data": {
      "text/plain": [
       "{'auc': [(0.80824826748216, 0.9235432127396412), 0.86617697180165],\n",
       " 'accuracy': [(0.7316964285714285, 0.8571428571428571), 0.7985714285714287]}"
      ]
     },
     "execution_count": 29,
     "metadata": {},
     "output_type": "execute_result"
    }
   ],
   "source": [
    "statistics"
   ]
  },
  {
   "cell_type": "markdown",
   "metadata": {},
   "source": [
    "print(params.final_task)"
   ]
  },
  {
   "cell_type": "code",
   "execution_count": 30,
   "metadata": {},
   "outputs": [],
   "source": [
    "#reloading classification experiment with new experiments\n",
    "params = prepare_model.intialize_params(\"experiment_params.json\") \n",
    "classification_experiment = prepare_model.initialize_classification_experiment(params.final_task)"
   ]
  },
  {
   "cell_type": "code",
   "execution_count": 31,
   "metadata": {
    "scrolled": true
   },
   "outputs": [
    {
     "name": "stdout",
     "output_type": "stream",
     "text": [
<<<<<<< HEAD
      "{'model': 'log_reg', 'data_split': {'train_split': 0.7, 'eval_split': 0.3, 'test_split': 0}, 'training_params': {'num_epochs': 200, 'batch_size': 32, 'lr': 0.01}}\n"
=======
      "\r"
>>>>>>> 990e5d4b
     ]
    }
   ],
   "source": [
   "print(params.final_task)",
   "execution_count": 27,
   "metadata": {},
   "outputs": [],
   "source": [
    "data_split = params.final_task['data_split']\n",
    "batch_size = params.final_task['training_params']['batch_size']\n",
    "train_dataloader, eval_dataloader, test_dataloader = dataset.split_train_eval_test(**data_split, batch_size=batch_size)"
   ]a
 ]
  },
  {
   "cell_type": "markdown",
   "metadata": {},
   "source": [
    "Boostrapping procedure "
   "metadata": {},
   "outputs": [],
   "source": [
    "#reloading classification experiment with new experiments\n",
    "params = prepare_model.intialize_params(\"experiment_params.json\") \n",
    "classification_experiment = prepare_model.initialize_classification_experiment(params.final_task)"
   ]
  },
  {
   "cell_type": "code",
   "execution_count": 31,
   "metadata": {
    "scrolled": true
   },
   "outputs": [
    {
     "name": "stdout",
     "output_type": "stream",
     "text": [
      "{'model': 'log_reg', 'data_split': {'train_split': 0.7, 'eval_split': 0.3, 'test_split': 0}, 'training_params': {'num_epochs': 200, 'batch_size': 32, 'lr': 0.01}}\n"
     ]
    }
   ],
   "source": [
    "print(params.final_task)"
   ]
  },
  {
   "cell_type": "markdown",
   "metadata": {},
   "source": [
    "Boostrapping procedure "
   ]
  },
  {
   "cell_type": "code",
   "execution_count": 34,
   "metadata": {},
   "outputs": [
    {
     "data": {
      "application/vnd.jupyter.widget-view+json": {
       "model_id": "8b89c889a7d048ad885ad3721e60f669",
       "version_major": 2,
       "version_minor": 0
      },
      "text/plain": [
       "HBox(children=(IntProgress(value=0, description='Bootstrapping', style=ProgressStyle(description_width='initia…"
      ]
     },
     "metadata": {},
     "output_type": "display_data"
    },
    {
     "data": {
      "application/vnd.jupyter.widget-view+json": {
       "model_id": "",
       "version_major": 2,
       "version_minor": 0
      },
      "text/plain": [
       "HBox(children=(IntProgress(value=0, description='epoch training', max=200, style=ProgressStyle(description_wid…"
      ]
     },
     "metadata": {},
     "output_type": "display_data"
    },
    {
     "data": {
      "application/vnd.jupyter.widget-view+json": {
       "model_id": "",
       "version_major": 2,
       "version_minor": 0
      },
      "text/plain": [
       "HBox(children=(IntProgress(value=0, description='epoch training', max=200, style=ProgressStyle(description_wid…"
      ]
     },
     "metadata": {},
     "output_type": "display_data"
    },
    {
     "data": {
      "application/vnd.jupyter.widget-view+json": {
       "model_id": "",
       "version_major": 2,
       "version_minor": 0
      },
      "text/plain": [
       "HBox(children=(IntProgress(value=0, description='epoch training', max=200, style=ProgressStyle(description_wid…"
      ]
     },
     "metadata": {},
     "output_type": "display_data"
    },
    {
     "data": {
      "application/vnd.jupyter.widget-view+json": {
       "model_id": "",
       "version_major": 2,
       "version_minor": 0
      },
      "text/plain": [
       "HBox(children=(IntProgress(value=0, description='epoch training', max=200, style=ProgressStyle(description_wid…"
      ]
     },
     "metadata": {},
     "output_type": "display_data"
    },
    {
     "data": {
      "application/vnd.jupyter.widget-view+json": {
       "model_id": "",
       "version_major": 2,
       "version_minor": 0
      },
      "text/plain": [
       "HBox(children=(IntProgress(value=0, description='epoch training', max=200, style=ProgressStyle(description_wid…"
      ]
     },
     "metadata": {},
     "output_type": "display_data"
    },
    {
     "data": {
      "application/vnd.jupyter.widget-view+json": {
       "model_id": "",
       "version_major": 2,
       "version_minor": 0
      },
      "text/plain": [
       "HBox(children=(IntProgress(value=0, description='epoch training', max=200, style=ProgressStyle(description_wid…"
      ]
     },
     "metadata": {},
     "output_type": "display_data"
    },
    {
     "data": {
      "application/vnd.jupyter.widget-view+json": {
       "model_id": "",
       "version_major": 2,
       "version_minor": 0
      },
      "text/plain": [
       "HBox(children=(IntProgress(value=0, description='epoch training', max=200, style=ProgressStyle(description_wid…"
      ]
     },
     "metadata": {},
     "output_type": "display_data"
    },
    {
     "data": {
      "application/vnd.jupyter.widget-view+json": {
       "model_id": "",
       "version_major": 2,
       "version_minor": 0
      },
      "text/plain": [
       "HBox(children=(IntProgress(value=0, description='epoch training', max=200, style=ProgressStyle(description_wid…"
      ]
     },
     "metadata": {},
     "output_type": "display_data"
    },
    {
     "data": {
      "application/vnd.jupyter.widget-view+json": {
       "model_id": "",
       "version_major": 2,
       "version_minor": 0
      },
      "text/plain": [
       "HBox(children=(IntProgress(value=0, description='epoch training', max=200, style=ProgressStyle(description_wid…"
      ]
     },
     "metadata": {},
     "output_type": "display_data"
    },
    {
     "data": {
      "application/vnd.jupyter.widget-view+json": {
       "model_id": "",
       "version_major": 2,
       "version_minor": 0
      },
      "text/plain": [
       "HBox(children=(IntProgress(value=0, description='epoch training', max=200, style=ProgressStyle(description_wid…"
      ]
     },
     "metadata": {},
     "output_type": "display_data"
    },
    {
     "data": {
      "application/vnd.jupyter.widget-view+json": {
       "model_id": "",
       "version_major": 2,
       "version_minor": 0
      },
      "text/plain": [
       "HBox(children=(IntProgress(value=0, description='epoch training', max=200, style=ProgressStyle(description_wid…"
      ]
     },
     "metadata": {},
     "output_type": "display_data"
    },
    {
     "data": {
      "application/vnd.jupyter.widget-view+json": {
       "model_id": "",
       "version_major": 2,
       "version_minor": 0
      },
      "text/plain": [
       "HBox(children=(IntProgress(value=0, description='epoch training', max=200, style=ProgressStyle(description_wid…"
      ]
     },
     "metadata": {},
     "output_type": "display_data"
    },
    {
     "data": {
      "application/vnd.jupyter.widget-view+json": {
       "model_id": "",
       "version_major": 2,
       "version_minor": 0
      },
      "text/plain": [
       "HBox(children=(IntProgress(value=0, description='epoch training', max=200, style=ProgressStyle(description_wid…"
      ]
     },
     "metadata": {},
     "output_type": "display_data"
    },
    {
     "data": {
      "application/vnd.jupyter.widget-view+json": {
       "model_id": "",
       "version_major": 2,
       "version_minor": 0
      },
      "text/plain": [
       "HBox(children=(IntProgress(value=0, description='epoch training', max=200, style=ProgressStyle(description_wid…"
      ]
     },
     "metadata": {},
     "output_type": "display_data"
    },
    {
     "data": {
      "application/vnd.jupyter.widget-view+json": {
       "model_id": "",
       "version_major": 2,
       "version_minor": 0
      },
      "text/plain": [
       "HBox(children=(IntProgress(value=0, description='epoch training', max=200, style=ProgressStyle(description_wid…"
      ]
     },
     "metadata": {},
     "output_type": "display_data"
    },
    {
     "data": {
      "application/vnd.jupyter.widget-view+json": {
       "model_id": "",
       "version_major": 2,
       "version_minor": 0
      },
      "text/plain": [
       "HBox(children=(IntProgress(value=0, description='epoch training', max=200, style=ProgressStyle(description_wid…"
      ]
     },
     "metadata": {},
     "output_type": "display_data"
    },
    {
     "data": {
      "application/vnd.jupyter.widget-view+json": {
       "model_id": "",
       "version_major": 2,
       "version_minor": 0
      },
      "text/plain": [
       "HBox(children=(IntProgress(value=0, description='epoch training', max=200, style=ProgressStyle(description_wid…"
      ]
     },
     "metadata": {},
     "output_type": "display_data"
    },
    {
     "data": {
      "application/vnd.jupyter.widget-view+json": {
       "model_id": "",
       "version_major": 2,
       "version_minor": 0
      },
      "text/plain": [
       "HBox(children=(IntProgress(value=0, description='epoch training', max=200, style=ProgressStyle(description_wid…"
      ]
     },
     "metadata": {},
     "output_type": "display_data"
    },
    {
     "data": {
      "application/vnd.jupyter.widget-view+json": {
       "model_id": "",
       "version_major": 2,
       "version_minor": 0
      },
      "text/plain": [
       "HBox(children=(IntProgress(value=0, description='epoch training', max=200, style=ProgressStyle(description_wid…"
      ]
     },
     "metadata": {},
     "output_type": "display_data"
    },
    {
     "data": {
      "application/vnd.jupyter.widget-view+json": {
       "model_id": "",
       "version_major": 2,
       "version_minor": 0
      },
      "text/plain": [
       "HBox(children=(IntProgress(value=0, description='epoch training', max=200, style=ProgressStyle(description_wid…"
      ]
     },
     "metadata": {},
     "output_type": "display_data"
    },
    {
     "data": {
      "application/vnd.jupyter.widget-view+json": {
       "model_id": "",
       "version_major": 2,
       "version_minor": 0
      },
      "text/plain": [
       "HBox(children=(IntProgress(value=0, description='epoch training', max=200, style=ProgressStyle(description_wid…"
      ]
     },
     "metadata": {},
     "output_type": "display_data"
    },
    {
     "data": {
      "application/vnd.jupyter.widget-view+json": {
       "model_id": "",
       "version_major": 2,
       "version_minor": 0
      },
      "text/plain": [
       "HBox(children=(IntProgress(value=0, description='epoch training', max=200, style=ProgressStyle(description_wid…"
      ]
     },
     "metadata": {},
     "output_type": "display_data"
    },
    {
     "data": {
      "application/vnd.jupyter.widget-view+json": {
       "model_id": "",
       "version_major": 2,
       "version_minor": 0
      },
      "text/plain": [
       "HBox(children=(IntProgress(value=0, description='epoch training', max=200, style=ProgressStyle(description_wid…"
      ]
     },
     "metadata": {},
     "output_type": "display_data"
    },
    {
     "data": {
      "application/vnd.jupyter.widget-view+json": {
       "model_id": "",
       "version_major": 2,
       "version_minor": 0
      },
      "text/plain": [
       "HBox(children=(IntProgress(value=0, description='epoch training', max=200, style=ProgressStyle(description_wid…"
      ]
     },
     "metadata": {},
     "output_type": "display_data"
    },
    {
     "data": {
      "application/vnd.jupyter.widget-view+json": {
       "model_id": "",
       "version_major": 2,
       "version_minor": 0
      },
      "text/plain": [
       "HBox(children=(IntProgress(value=0, description='epoch training', max=200, style=ProgressStyle(description_wid…"
      ]
     },
     "metadata": {},
     "output_type": "display_data"
    },
    {
     "data": {
      "application/vnd.jupyter.widget-view+json": {
       "model_id": "",
       "version_major": 2,
       "version_minor": 0
      },
      "text/plain": [
       "HBox(children=(IntProgress(value=0, description='epoch training', max=200, style=ProgressStyle(description_wid…"
      ]
     },
     "metadata": {},
     "output_type": "display_data"
    },
    {
     "data": {
      "application/vnd.jupyter.widget-view+json": {
       "model_id": "",
       "version_major": 2,
       "version_minor": 0
      },
      "text/plain": [
       "HBox(children=(IntProgress(value=0, description='epoch training', max=200, style=ProgressStyle(description_wid…"
      ]
     },
     "metadata": {},
     "output_type": "display_data"
    },
    {
     "data": {
      "application/vnd.jupyter.widget-view+json": {
       "model_id": "",
       "version_major": 2,
       "version_minor": 0
      },
      "text/plain": [
       "HBox(children=(IntProgress(value=0, description='epoch training', max=200, style=ProgressStyle(description_wid…"
      ]
     },
     "metadata": {},
     "output_type": "display_data"
    },
    {
     "data": {
      "application/vnd.jupyter.widget-view+json": {
       "model_id": "",
       "version_major": 2,
       "version_minor": 0
      },
      "text/plain": [
       "HBox(children=(IntProgress(value=0, description='epoch training', max=200, style=ProgressStyle(description_wid…"
      ]
     },
     "metadata": {},
     "output_type": "display_data"
    },
    {
     "data": {
      "application/vnd.jupyter.widget-view+json": {
       "model_id": "",
       "version_major": 2,
       "version_minor": 0
      },
      "text/plain": [
       "HBox(children=(IntProgress(value=0, description='epoch training', max=200, style=ProgressStyle(description_wid…"
      ]
     },
     "metadata": {},
     "output_type": "display_data"
    },
    {
     "data": {
      "application/vnd.jupyter.widget-view+json": {
       "model_id": "",
       "version_major": 2,
       "version_minor": 0
      },
      "text/plain": [
       "HBox(children=(IntProgress(value=0, description='epoch training', max=200, style=ProgressStyle(description_wid…"
      ]
     },
     "metadata": {},
     "output_type": "display_data"
    },
    {
     "data": {
      "application/vnd.jupyter.widget-view+json": {
       "model_id": "",
       "version_major": 2,
       "version_minor": 0
      },
      "text/plain": [
       "HBox(children=(IntProgress(value=0, description='epoch training', max=200, style=ProgressStyle(description_wid…"
      ]
     },
     "metadata": {},
     "output_type": "display_data"
    },
    {
     "data": {
      "application/vnd.jupyter.widget-view+json": {
       "model_id": "",
       "version_major": 2,
       "version_minor": 0
      },
      "text/plain": [
       "HBox(children=(IntProgress(value=0, description='epoch training', max=200, style=ProgressStyle(description_wid…"
      ]
     },
     "metadata": {},
     "output_type": "display_data"
    },
    {
     "data": {
      "application/vnd.jupyter.widget-view+json": {
       "model_id": "",
       "version_major": 2,
       "version_minor": 0
      },
      "text/plain": [
       "HBox(children=(IntProgress(value=0, description='epoch training', max=200, style=ProgressStyle(description_wid…"
      ]
     },
     "metadata": {},
     "output_type": "display_data"
    },
    {
     "data": {
      "application/vnd.jupyter.widget-view+json": {
       "model_id": "",
       "version_major": 2,
       "version_minor": 0
      },
      "text/plain": [
       "HBox(children=(IntProgress(value=0, description='epoch training', max=200, style=ProgressStyle(description_wid…"
      ]
     },
     "metadata": {},
     "output_type": "display_data"
    },
    {
     "data": {
      "application/vnd.jupyter.widget-view+json": {
       "model_id": "",
       "version_major": 2,
       "version_minor": 0
      },
      "text/plain": [
       "HBox(children=(IntProgress(value=0, description='epoch training', max=200, style=ProgressStyle(description_wid…"
      ]
     },
     "metadata": {},
     "output_type": "display_data"
    },
    {
     "data": {
      "application/vnd.jupyter.widget-view+json": {
       "model_id": "",
       "version_major": 2,
       "version_minor": 0
      },
      "text/plain": [
       "HBox(children=(IntProgress(value=0, description='epoch training', max=200, style=ProgressStyle(description_wid…"
      ]
     },
     "metadata": {},
     "output_type": "display_data"
    },
    {
     "data": {
      "application/vnd.jupyter.widget-view+json": {
       "model_id": "",
       "version_major": 2,
       "version_minor": 0
      },
      "text/plain": [
       "HBox(children=(IntProgress(value=0, description='epoch training', max=200, style=ProgressStyle(description_wid…"
      ]
     },
     "metadata": {},
     "output_type": "display_data"
    },
    {
     "data": {
      "application/vnd.jupyter.widget-view+json": {
       "model_id": "",
       "version_major": 2,
       "version_minor": 0
      },
      "text/plain": [
       "HBox(children=(IntProgress(value=0, description='epoch training', max=200, style=ProgressStyle(description_wid…"
      ]
     },
     "metadata": {},
     "output_type": "display_data"
    },
    {
     "data": {
      "application/vnd.jupyter.widget-view+json": {
       "model_id": "",
       "version_major": 2,
       "version_minor": 0
      },
      "text/plain": [
       "HBox(children=(IntProgress(value=0, description='epoch training', max=200, style=ProgressStyle(description_wid…"
      ]
     },
     "metadata": {},
     "output_type": "display_data"
    },
    {
     "data": {
      "application/vnd.jupyter.widget-view+json": {
       "model_id": "",
       "version_major": 2,
       "version_minor": 0
      },
      "text/plain": [
       "HBox(children=(IntProgress(value=0, description='epoch training', max=200, style=ProgressStyle(description_wid…"
      ]
     },
     "metadata": {},
     "output_type": "display_data"
    },
    {
     "data": {
      "application/vnd.jupyter.widget-view+json": {
       "model_id": "",
       "version_major": 2,
       "version_minor": 0
      },
      "text/plain": [
       "HBox(children=(IntProgress(value=0, description='epoch training', max=200, style=ProgressStyle(description_wid…"
      ]
     },
     "metadata": {},
     "output_type": "display_data"
    },
    {
     "data": {
      "application/vnd.jupyter.widget-view+json": {
       "model_id": "",
       "version_major": 2,
       "version_minor": 0
      },
      "text/plain": [
       "HBox(children=(IntProgress(value=0, description='epoch training', max=200, style=ProgressStyle(description_wid…"
      ]
     },
     "metadata": {},
     "output_type": "display_data"
    },
    {
     "data": {
      "application/vnd.jupyter.widget-view+json": {
       "model_id": "",
       "version_major": 2,
       "version_minor": 0
      },
      "text/plain": [
       "HBox(children=(IntProgress(value=0, description='epoch training', max=200, style=ProgressStyle(description_wid…"
      ]
     },
     "metadata": {},
     "output_type": "display_data"
    },
    {
     "data": {
      "application/vnd.jupyter.widget-view+json": {
       "model_id": "",
       "version_major": 2,
       "version_minor": 0
      },
      "text/plain": [
       "HBox(children=(IntProgress(value=0, description='epoch training', max=200, style=ProgressStyle(description_wid…"
      ]
     },
     "metadata": {},
     "output_type": "display_data"
    },
    {
     "data": {
      "application/vnd.jupyter.widget-view+json": {
       "model_id": "",
       "version_major": 2,
       "version_minor": 0
      },
      "text/plain": [
       "HBox(children=(IntProgress(value=0, description='epoch training', max=200, style=ProgressStyle(description_wid…"
      ]
     },
     "metadata": {},
     "output_type": "display_data"
    },
    {
     "data": {
      "application/vnd.jupyter.widget-view+json": {
       "model_id": "",
       "version_major": 2,
       "version_minor": 0
      },
      "text/plain": [
       "HBox(children=(IntProgress(value=0, description='epoch training', max=200, style=ProgressStyle(description_wid…"
      ]
     },
     "metadata": {},
     "output_type": "display_data"
    },
    {
     "data": {
      "application/vnd.jupyter.widget-view+json": {
       "model_id": "",
       "version_major": 2,
       "version_minor": 0
      },
      "text/plain": [
       "HBox(children=(IntProgress(value=0, description='epoch training', max=200, style=ProgressStyle(description_wid…"
      ]
     },
     "metadata": {},
     "output_type": "display_data"
    },
    {
     "data": {
      "application/vnd.jupyter.widget-view+json": {
       "model_id": "",
       "version_major": 2,
       "version_minor": 0
      },
      "text/plain": [
       "HBox(children=(IntProgress(value=0, description='epoch training', max=200, style=ProgressStyle(description_wid…"
      ]
     },
     "metadata": {},
     "output_type": "display_data"
    },
    {
     "data": {
      "application/vnd.jupyter.widget-view+json": {
       "model_id": "",
       "version_major": 2,
       "version_minor": 0
      },
      "text/plain": [
       "HBox(children=(IntProgress(value=0, description='epoch training', max=200, style=ProgressStyle(description_wid…"
      ]
     },
     "metadata": {},
     "output_type": "display_data"
    },
    {
     "data": {
      "application/vnd.jupyter.widget-view+json": {
       "model_id": "",
       "version_major": 2,
       "version_minor": 0
      },
      "text/plain": [
       "HBox(children=(IntProgress(value=0, description='epoch training', max=200, style=ProgressStyle(description_wid…"
      ]
     },
     "metadata": {},
     "output_type": "display_data"
    },
    {
     "data": {
      "application/vnd.jupyter.widget-view+json": {
       "model_id": "",
       "version_major": 2,
       "version_minor": 0
      },
      "text/plain": [
       "HBox(children=(IntProgress(value=0, description='epoch training', max=200, style=ProgressStyle(description_wid…"
      ]
     },
     "metadata": {},
     "output_type": "display_data"
    },
    {
     "data": {
      "application/vnd.jupyter.widget-view+json": {
       "model_id": "",
       "version_major": 2,
       "version_minor": 0
      },
      "text/plain": [
       "HBox(children=(IntProgress(value=0, description='epoch training', max=200, style=ProgressStyle(description_wid…"
      ]
     },
     "metadata": {},
     "output_type": "display_data"
    },
    {
     "data": {
      "application/vnd.jupyter.widget-view+json": {
       "model_id": "",
       "version_major": 2,
       "version_minor": 0
      },
      "text/plain": [
       "HBox(children=(IntProgress(value=0, description='epoch training', max=200, style=ProgressStyle(description_wid…"
      ]
     },
     "metadata": {},
     "output_type": "display_data"
    },
    {
     "data": {
      "application/vnd.jupyter.widget-view+json": {
       "model_id": "",
       "version_major": 2,
       "version_minor": 0
      },
      "text/plain": [
       "HBox(children=(IntProgress(value=0, description='epoch training', max=200, style=ProgressStyle(description_wid…"
      ]
     },
     "metadata": {},
     "output_type": "display_data"
    },
    {
     "data": {
      "application/vnd.jupyter.widget-view+json": {
       "model_id": "",
       "version_major": 2,
       "version_minor": 0
      },
      "text/plain": [
       "HBox(children=(IntProgress(value=0, description='epoch training', max=200, style=ProgressStyle(description_wid…"
      ]
     },
     "metadata": {},
     "output_type": "display_data"
    },
    {
     "data": {
      "application/vnd.jupyter.widget-view+json": {
       "model_id": "",
       "version_major": 2,
       "version_minor": 0
      },
      "text/plain": [
       "HBox(children=(IntProgress(value=0, description='epoch training', max=200, style=ProgressStyle(description_wid…"
      ]
     },
     "metadata": {},
     "output_type": "display_data"
    },
    {
     "data": {
      "application/vnd.jupyter.widget-view+json": {
       "model_id": "",
       "version_major": 2,
       "version_minor": 0
      },
      "text/plain": [
       "HBox(children=(IntProgress(value=0, description='epoch training', max=200, style=ProgressStyle(description_wid…"
      ]
     },
     "metadata": {},
     "output_type": "display_data"
    },
    {
     "data": {
      "application/vnd.jupyter.widget-view+json": {
       "model_id": "",
       "version_major": 2,
       "version_minor": 0
      },
      "text/plain": [
       "HBox(children=(IntProgress(value=0, description='epoch training', max=200, style=ProgressStyle(description_wid…"
      ]
     },
     "metadata": {},
     "output_type": "display_data"
    },
    {
     "data": {
      "application/vnd.jupyter.widget-view+json": {
       "model_id": "",
       "version_major": 2,
       "version_minor": 0
      },
      "text/plain": [
       "HBox(children=(IntProgress(value=0, description='epoch training', max=200, style=ProgressStyle(description_wid…"
      ]
     },
     "metadata": {},
     "output_type": "display_data"
    },
    {
     "data": {
      "application/vnd.jupyter.widget-view+json": {
       "model_id": "",
       "version_major": 2,
       "version_minor": 0
      },
      "text/plain": [
       "HBox(children=(IntProgress(value=0, description='epoch training', max=200, style=ProgressStyle(description_wid…"
      ]
     },
     "metadata": {},
     "output_type": "display_data"
    },
    {
     "data": {
      "application/vnd.jupyter.widget-view+json": {
       "model_id": "",
       "version_major": 2,
       "version_minor": 0
      },
      "text/plain": [
       "HBox(children=(IntProgress(value=0, description='epoch training', max=200, style=ProgressStyle(description_wid…"
      ]
     },
     "metadata": {},
     "output_type": "display_data"
    },
    {
     "data": {
      "application/vnd.jupyter.widget-view+json": {
       "model_id": "",
       "version_major": 2,
       "version_minor": 0
      },
      "text/plain": [
       "HBox(children=(IntProgress(value=0, description='epoch training', max=200, style=ProgressStyle(description_wid…"
      ]
     },
     "metadata": {},
     "output_type": "display_data"
    },
    {
     "data": {
      "application/vnd.jupyter.widget-view+json": {
       "model_id": "",
       "version_major": 2,
       "version_minor": 0
      },
      "text/plain": [
       "HBox(children=(IntProgress(value=0, description='epoch training', max=200, style=ProgressStyle(description_wid…"
      ]
     },
     "metadata": {},
     "output_type": "display_data"
    },
    {
     "data": {
      "application/vnd.jupyter.widget-view+json": {
       "model_id": "",
       "version_major": 2,
       "version_minor": 0
      },
      "text/plain": [
       "HBox(children=(IntProgress(value=0, description='epoch training', max=200, style=ProgressStyle(description_wid…"
      ]
     },
     "metadata": {},
     "output_type": "display_data"
    },
    {
     "data": {
      "application/vnd.jupyter.widget-view+json": {
       "model_id": "",
       "version_major": 2,
       "version_minor": 0
      },
      "text/plain": [
       "HBox(children=(IntProgress(value=0, description='epoch training', max=200, style=ProgressStyle(description_wid…"
      ]
     },
     "metadata": {},
     "output_type": "display_data"
    },
    {
     "data": {
      "application/vnd.jupyter.widget-view+json": {
       "model_id": "",
       "version_major": 2,
       "version_minor": 0
      },
      "text/plain": [
       "HBox(children=(IntProgress(value=0, description='epoch training', max=200, style=ProgressStyle(description_wid…"
      ]
     },
     "metadata": {},
     "output_type": "display_data"
    },
    {
     "data": {
      "application/vnd.jupyter.widget-view+json": {
       "model_id": "",
       "version_major": 2,
       "version_minor": 0
      },
      "text/plain": [
       "HBox(children=(IntProgress(value=0, description='epoch training', max=200, style=ProgressStyle(description_wid…"
      ]
     },
     "metadata": {},
     "output_type": "display_data"
    },
    {
     "data": {
      "application/vnd.jupyter.widget-view+json": {
       "model_id": "",
       "version_major": 2,
       "version_minor": 0
      },
      "text/plain": [
       "HBox(children=(IntProgress(value=0, description='epoch training', max=200, style=ProgressStyle(description_wid…"
      ]
     },
     "metadata": {},
     "output_type": "display_data"
    },
    {
     "data": {
      "application/vnd.jupyter.widget-view+json": {
       "model_id": "",
       "version_major": 2,
       "version_minor": 0
      },
      "text/plain": [
       "HBox(children=(IntProgress(value=0, description='epoch training', max=200, style=ProgressStyle(description_wid…"
      ]
     },
     "metadata": {},
     "output_type": "display_data"
    },
    {
     "data": {
      "application/vnd.jupyter.widget-view+json": {
       "model_id": "",
       "version_major": 2,
       "version_minor": 0
      },
      "text/plain": [
       "HBox(children=(IntProgress(value=0, description='epoch training', max=200, style=ProgressStyle(description_wid…"
      ]
     },
     "metadata": {},
     "output_type": "display_data"
    },
    {
     "data": {
      "application/vnd.jupyter.widget-view+json": {
       "model_id": "",
       "version_major": 2,
       "version_minor": 0
      },
      "text/plain": [
       "HBox(children=(IntProgress(value=0, description='epoch training', max=200, style=ProgressStyle(description_wid…"
      ]
     },
     "metadata": {},
     "output_type": "display_data"
    },
    {
     "data": {
      "application/vnd.jupyter.widget-view+json": {
       "model_id": "",
       "version_major": 2,
       "version_minor": 0
      },
      "text/plain": [
       "HBox(children=(IntProgress(value=0, description='epoch training', max=200, style=ProgressStyle(description_wid…"
      ]
     },
     "metadata": {},
     "output_type": "display_data"
    },
    {
     "data": {
      "application/vnd.jupyter.widget-view+json": {
       "model_id": "",
       "version_major": 2,
       "version_minor": 0
      },
      "text/plain": [
       "HBox(children=(IntProgress(value=0, description='epoch training', max=200, style=ProgressStyle(description_wid…"
      ]
     },
     "metadata": {},
     "output_type": "display_data"
    },
    {
     "data": {
      "application/vnd.jupyter.widget-view+json": {
       "model_id": "",
       "version_major": 2,
       "version_minor": 0
      },
      "text/plain": [
       "HBox(children=(IntProgress(value=0, description='epoch training', max=200, style=ProgressStyle(description_wid…"
      ]
     },
     "metadata": {},
     "output_type": "display_data"
    },
    {
     "data": {
      "application/vnd.jupyter.widget-view+json": {
       "model_id": "",
       "version_major": 2,
       "version_minor": 0
      },
      "text/plain": [
       "HBox(children=(IntProgress(value=0, description='epoch training', max=200, style=ProgressStyle(description_wid…"
      ]
     },
     "metadata": {},
     "output_type": "display_data"
    },
    {
     "data": {
      "application/vnd.jupyter.widget-view+json": {
       "model_id": "",
       "version_major": 2,
       "version_minor": 0
      },
      "text/plain": [
       "HBox(children=(IntProgress(value=0, description='epoch training', max=200, style=ProgressStyle(description_wid…"
      ]
     },
     "metadata": {},
     "output_type": "display_data"
    },
    {
     "data": {
      "application/vnd.jupyter.widget-view+json": {
       "model_id": "",
       "version_major": 2,
       "version_minor": 0
      },
      "text/plain": [
       "HBox(children=(IntProgress(value=0, description='epoch training', max=200, style=ProgressStyle(description_wid…"
      ]
     },
     "metadata": {},
     "output_type": "display_data"
    },
    {
     "data": {
      "application/vnd.jupyter.widget-view+json": {
       "model_id": "",
       "version_major": 2,
       "version_minor": 0
      },
      "text/plain": [
       "HBox(children=(IntProgress(value=0, description='epoch training', max=200, style=ProgressStyle(description_wid…"
      ]
     },
     "metadata": {},
     "output_type": "display_data"
    },
    {
     "data": {
      "application/vnd.jupyter.widget-view+json": {
       "model_id": "",
       "version_major": 2,
       "version_minor": 0
      },
      "text/plain": [
       "HBox(children=(IntProgress(value=0, description='epoch training', max=200, style=ProgressStyle(description_wid…"
      ]
     },
     "metadata": {},
     "output_type": "display_data"
    },
    {
     "data": {
      "application/vnd.jupyter.widget-view+json": {
       "model_id": "",
       "version_major": 2,
       "version_minor": 0
      },
      "text/plain": [
       "HBox(children=(IntProgress(value=0, description='epoch training', max=200, style=ProgressStyle(description_wid…"
      ]
     },
     "metadata": {},
     "output_type": "display_data"
    },
    {
     "data": {
      "application/vnd.jupyter.widget-view+json": {
       "model_id": "",
       "version_major": 2,
       "version_minor": 0
      },
      "text/plain": [
       "HBox(children=(IntProgress(value=0, description='epoch training', max=200, style=ProgressStyle(description_wid…"
      ]
     },
     "metadata": {},
     "output_type": "display_data"
    },
    {
     "data": {
      "application/vnd.jupyter.widget-view+json": {
       "model_id": "",
       "version_major": 2,
       "version_minor": 0
      },
      "text/plain": [
       "HBox(children=(IntProgress(value=0, description='epoch training', max=200, style=ProgressStyle(description_wid…"
      ]
     },
     "metadata": {},
     "output_type": "display_data"
    },
    {
     "data": {
      "application/vnd.jupyter.widget-view+json": {
       "model_id": "",
       "version_major": 2,
       "version_minor": 0
      },
      "text/plain": [
       "HBox(children=(IntProgress(value=0, description='epoch training', max=200, style=ProgressStyle(description_wid…"
      ]
     },
     "metadata": {},
     "output_type": "display_data"
    },
    {
     "data": {
      "application/vnd.jupyter.widget-view+json": {
       "model_id": "",
       "version_major": 2,
       "version_minor": 0
      },
      "text/plain": [
       "HBox(children=(IntProgress(value=0, description='epoch training', max=200, style=ProgressStyle(description_wid…"
      ]
     },
     "metadata": {},
     "output_type": "display_data"
    },
    {
     "data": {
      "application/vnd.jupyter.widget-view+json": {
       "model_id": "",
       "version_major": 2,
       "version_minor": 0
      },
      "text/plain": [
       "HBox(children=(IntProgress(value=0, description='epoch training', max=200, style=ProgressStyle(description_wid…"
      ]
     },
     "metadata": {},
     "output_type": "display_data"
    },
    {
     "data": {
      "application/vnd.jupyter.widget-view+json": {
       "model_id": "",
       "version_major": 2,
       "version_minor": 0
      },
      "text/plain": [
       "HBox(children=(IntProgress(value=0, description='epoch training', max=200, style=ProgressStyle(description_wid…"
      ]
     },
     "metadata": {},
     "output_type": "display_data"
    },
    {
     "data": {
      "application/vnd.jupyter.widget-view+json": {
       "model_id": "",
       "version_major": 2,
       "version_minor": 0
      },
      "text/plain": [
       "HBox(children=(IntProgress(value=0, description='epoch training', max=200, style=ProgressStyle(description_wid…"
      ]
     },
     "metadata": {},
     "output_type": "display_data"
    },
    {
     "data": {
      "application/vnd.jupyter.widget-view+json": {
       "model_id": "",
       "version_major": 2,
       "version_minor": 0
      },
      "text/plain": [
       "HBox(children=(IntProgress(value=0, description='epoch training', max=200, style=ProgressStyle(description_wid…"
      ]
     },
     "metadata": {},
     "output_type": "display_data"
    },
    {
     "data": {
      "application/vnd.jupyter.widget-view+json": {
       "model_id": "",
       "version_major": 2,
       "version_minor": 0
      },
      "text/plain": [
       "HBox(children=(IntProgress(value=0, description='epoch training', max=200, style=ProgressStyle(description_wid…"
      ]
     },
     "metadata": {},
     "output_type": "display_data"
    },
    {
     "data": {
      "application/vnd.jupyter.widget-view+json": {
       "model_id": "",
       "version_major": 2,
       "version_minor": 0
      },
      "text/plain": [
       "HBox(children=(IntProgress(value=0, description='epoch training', max=200, style=ProgressStyle(description_wid…"
      ]
     },
     "metadata": {},
     "output_type": "display_data"
    },
    {
     "data": {
      "application/vnd.jupyter.widget-view+json": {
       "model_id": "",
       "version_major": 2,
       "version_minor": 0
      },
      "text/plain": [
       "HBox(children=(IntProgress(value=0, description='epoch training', max=200, style=ProgressStyle(description_wid…"
      ]
     },
     "metadata": {},
     "output_type": "display_data"
    },
    {
     "data": {
      "application/vnd.jupyter.widget-view+json": {
       "model_id": "",
       "version_major": 2,
       "version_minor": 0
      },
      "text/plain": [
       "HBox(children=(IntProgress(value=0, description='epoch training', max=200, style=ProgressStyle(description_wid…"
      ]
     },
     "metadata": {},
     "output_type": "display_data"
    },
    {
     "data": {
      "application/vnd.jupyter.widget-view+json": {
       "model_id": "",
       "version_major": 2,
       "version_minor": 0
      },
      "text/plain": [
       "HBox(children=(IntProgress(value=0, description='epoch training', max=200, style=ProgressStyle(description_wid…"
      ]
     },
     "metadata": {},
     "output_type": "display_data"
    },
    {
     "data": {
      "application/vnd.jupyter.widget-view+json": {
       "model_id": "",
       "version_major": 2,
       "version_minor": 0
      },
      "text/plain": [
       "HBox(children=(IntProgress(value=0, description='epoch training', max=200, style=ProgressStyle(description_wid…"
      ]
     },
     "metadata": {},
     "output_type": "display_data"
    },
    {
     "data": {
      "application/vnd.jupyter.widget-view+json": {
       "model_id": "",
       "version_major": 2,
       "version_minor": 0
      },
      "text/plain": [
       "HBox(children=(IntProgress(value=0, description='epoch training', max=200, style=ProgressStyle(description_wid…"
      ]
     },
     "metadata": {},
     "output_type": "display_data"
    },
    {
     "data": {
      "application/vnd.jupyter.widget-view+json": {
       "model_id": "",
       "version_major": 2,
       "version_minor": 0
      },
      "text/plain": [
       "HBox(children=(IntProgress(value=0, description='epoch training', max=200, style=ProgressStyle(description_wid…"
      ]
     },
     "metadata": {},
     "output_type": "display_data"
    },
    {
     "data": {
      "application/vnd.jupyter.widget-view+json": {
       "model_id": "",
       "version_major": 2,
       "version_minor": 0
      },
      "text/plain": [
       "HBox(children=(IntProgress(value=0, description='epoch training', max=200, style=ProgressStyle(description_wid…"
      ]
     },
     "metadata": {},
     "output_type": "display_data"
    },
    {
     "data": {
      "application/vnd.jupyter.widget-view+json": {
       "model_id": "",
       "version_major": 2,
       "version_minor": 0
      },
      "text/plain": [
       "HBox(children=(IntProgress(value=0, description='epoch training', max=200, style=ProgressStyle(description_wid…"
      ]
     },
     "metadata": {},
     "output_type": "display_data"
    },
    {
     "data": {
      "application/vnd.jupyter.widget-view+json": {
       "model_id": "",
       "version_major": 2,
       "version_minor": 0
      },
      "text/plain": [
       "HBox(children=(IntProgress(value=0, description='epoch training', max=200, style=ProgressStyle(description_wid…"
      ]
     },
     "metadata": {},
     "output_type": "display_data"
    },
    {
     "name": "stdout",
     "output_type": "stream",
     "text": [
      "\n"
     ]
    }
   ],
   "source": [
    "statistics = run_boostrapping(classification_experiment, dataset, params, input_key='pos', label_key='bias_label', threshold=0.42)"
   ]
  },
  {
   "cell_type": "code",
   "execution_count": 29,
   "metadata": {},
   "outputs": [
    {
     "data": {
      "text/plain": [
       "{'auc': [(0.80824826748216, 0.9235432127396412), 0.86617697180165],\n",
       " 'accuracy': [(0.7316964285714285, 0.8571428571428571), 0.7985714285714287]}"
      ]
     },
     "execution_count": 29,
     "metadata": {},
     "output_type": "execute_result"
    }
   ],
   "source": [
    "statistics"
   ]
  },
  {
   "cell_type": "markdown",
   "metadata": {},
   "source": [
    "New run "
   ]
  },
  {
   "cell_type": "code",
   "execution_count": 30,
   "metadata": {},
   "outputs": [],
   "source": [
    "#reloading classification experiment with new experiments\n",
    "params = prepare_model.intialize_params(\"experiment_params.json\") \n",
    "classification_experiment = prepare_model.initialize_classification_experiment(params.final_task)"
   ]
  },
  {
   "cell_type": "code",
   "execution_count": 31,
   "metadata": {
    "scrolled": true
   },
   "outputs": [
    {
     "name": "stdout",
     "output_type": "stream",
     "text": [
      "{'model': 'log_reg', 'data_split': {'train_split': 0.7, 'eval_split': 0.3, 'test_split': 0}, 'training_params': {'num_epochs': 200, 'batch_size': 32, 'lr': 0.01}}\n"
     ]
    }
   ],
   "source": [
    "print(params.final_task)"
   ]
  },
  {
   "cell_type": "markdown",
   "metadata": {},
   "source": [
    "Boostrapping procedure "
   ]
  },
  {
   "cell_type": "code",
   "execution_count": 34,
   "metadata": {},
   "outputs": [
    {
     "data": {
      "application/vnd.jupyter.widget-view+json": {
       "model_id": "be8b8b3961b14efa9a336c2e68a9df3f",
       "version_major": 2,
       "version_minor": 0
      },
      "text/plain": [
       "HBox(children=(IntProgress(value=0, description='Bootstrapping', style=ProgressStyle(description_width='initia…"
      ]
     },
     "metadata": {},
     "output_type": "display_data"
    },
    {
     "data": {
      "application/vnd.jupyter.widget-view+json": {
       "model_id": "",
       "version_major": 2,
       "version_minor": 0
      },
      "text/plain": [
       "HBox(children=(IntProgress(value=0, description='epoch training', max=200, style=ProgressStyle(description_wid…"
      ]
     },
     "metadata": {},
     "output_type": "display_data"
    },
    {
     "data": {
      "application/vnd.jupyter.widget-view+json": {
       "model_id": "",
       "version_major": 2,
       "version_minor": 0
      },
      "text/plain": [
       "HBox(children=(IntProgress(value=0, description='epoch training', max=200, style=ProgressStyle(description_wid…"
      ]
     },
     "metadata": {},
     "output_type": "display_data"
    },
    {
     "data": {
      "application/vnd.jupyter.widget-view+json": {
       "model_id": "",
       "version_major": 2,
       "version_minor": 0
      },
      "text/plain": [
       "HBox(children=(IntProgress(value=0, description='epoch training', max=200, style=ProgressStyle(description_wid…"
      ]
     },
     "metadata": {},
     "output_type": "display_data"
    },
    {
     "data": {
      "application/vnd.jupyter.widget-view+json": {
       "model_id": "",
       "version_major": 2,
       "version_minor": 0
      },
      "text/plain": [
       "HBox(children=(IntProgress(value=0, description='epoch training', max=200, style=ProgressStyle(description_wid…"
      ]
     },
     "metadata": {},
     "output_type": "display_data"
    },
    {
     "data": {
      "application/vnd.jupyter.widget-view+json": {
       "model_id": "",
       "version_major": 2,
       "version_minor": 0
      },
      "text/plain": [
       "HBox(children=(IntProgress(value=0, description='epoch training', max=200, style=ProgressStyle(description_wid…"
      ]
     },
     "metadata": {},
     "output_type": "display_data"
    },
    {
     "data": {
      "application/vnd.jupyter.widget-view+json": {
       "model_id": "",
       "version_major": 2,
       "version_minor": 0
      },
      "text/plain": [
       "HBox(children=(IntProgress(value=0, description='epoch training', max=200, style=ProgressStyle(description_wid…"
      ]
     },
     "metadata": {},
     "output_type": "display_data"
    },
    {
     "data": {
      "application/vnd.jupyter.widget-view+json": {
       "model_id": "",
       "version_major": 2,
       "version_minor": 0
      },
      "text/plain": [
       "HBox(children=(IntProgress(value=0, description='epoch training', max=200, style=ProgressStyle(description_wid…"
      ]
     },
     "metadata": {},
     "output_type": "display_data"
    },
    {
     "data": {
      "application/vnd.jupyter.widget-view+json": {
       "model_id": "",
       "version_major": 2,
       "version_minor": 0
      },
      "text/plain": [
       "HBox(children=(IntProgress(value=0, description='epoch training', max=200, style=ProgressStyle(description_wid…"
      ]
     },
     "metadata": {},
     "output_type": "display_data"
    },
    {
     "data": {
      "application/vnd.jupyter.widget-view+json": {
       "model_id": "",
       "version_major": 2,
       "version_minor": 0
      },
      "text/plain": [
       "HBox(children=(IntProgress(value=0, description='epoch training', max=200, style=ProgressStyle(description_wid…"
      ]
     },
     "metadata": {},
     "output_type": "display_data"
    },
    {
     "data": {
      "application/vnd.jupyter.widget-view+json": {
       "model_id": "",
       "version_major": 2,
       "version_minor": 0
      },
      "text/plain": [
       "HBox(children=(IntProgress(value=0, description='epoch training', max=200, style=ProgressStyle(description_wid…"
      ]
     },
     "metadata": {},
     "output_type": "display_data"
    },
    {
     "data": {
      "application/vnd.jupyter.widget-view+json": {
       "model_id": "",
       "version_major": 2,
       "version_minor": 0
      },
      "text/plain": [
       "HBox(children=(IntProgress(value=0, description='epoch training', max=200, style=ProgressStyle(description_wid…"
      ]
     },
     "metadata": {},
     "output_type": "display_data"
    },
    {
     "data": {
      "application/vnd.jupyter.widget-view+json": {
       "model_id": "",
       "version_major": 2,
       "version_minor": 0
      },
      "text/plain": [
       "HBox(children=(IntProgress(value=0, description='epoch training', max=200, style=ProgressStyle(description_wid…"
      ]
     },
     "metadata": {},
     "output_type": "display_data"
    },
    {
     "data": {
      "application/vnd.jupyter.widget-view+json": {
       "model_id": "",
       "version_major": 2,
       "version_minor": 0
      },
      "text/plain": [
       "HBox(children=(IntProgress(value=0, description='epoch training', max=200, style=ProgressStyle(description_wid…"
      ]
     },
     "metadata": {},
     "output_type": "display_data"
    },
    {
     "data": {
      "application/vnd.jupyter.widget-view+json": {
       "model_id": "",
       "version_major": 2,
       "version_minor": 0
      },
      "text/plain": [
       "HBox(children=(IntProgress(value=0, description='epoch training', max=200, style=ProgressStyle(description_wid…"
      ]
     },
     "metadata": {},
     "output_type": "display_data"
    },
    {
     "data": {
      "application/vnd.jupyter.widget-view+json": {
       "model_id": "",
       "version_major": 2,
       "version_minor": 0
      },
      "text/plain": [
       "HBox(children=(IntProgress(value=0, description='epoch training', max=200, style=ProgressStyle(description_wid…"
      ]
     },
     "metadata": {},
     "output_type": "display_data"
    },
    {
     "data": {
      "application/vnd.jupyter.widget-view+json": {
       "model_id": "",
       "version_major": 2,
       "version_minor": 0
      },
      "text/plain": [
       "HBox(children=(IntProgress(value=0, description='epoch training', max=200, style=ProgressStyle(description_wid…"
      ]
     },
     "metadata": {},
     "output_type": "display_data"
    },
    {
     "data": {
      "application/vnd.jupyter.widget-view+json": {
       "model_id": "",
       "version_major": 2,
       "version_minor": 0
      },
      "text/plain": [
       "HBox(children=(IntProgress(value=0, description='epoch training', max=200, style=ProgressStyle(description_wid…"
      ]
     },
     "metadata": {},
     "output_type": "display_data"
    },
    {
     "data": {
      "application/vnd.jupyter.widget-view+json": {
       "model_id": "",
       "version_major": 2,
       "version_minor": 0
      },
      "text/plain": [
       "HBox(children=(IntProgress(value=0, description='epoch training', max=200, style=ProgressStyle(description_wid…"
      ]
     },
     "metadata": {},
     "output_type": "display_data"
    },
    {
     "data": {
      "application/vnd.jupyter.widget-view+json": {
       "model_id": "",
       "version_major": 2,
       "version_minor": 0
      },
      "text/plain": [
       "HBox(children=(IntProgress(value=0, description='epoch training', max=200, style=ProgressStyle(description_wid…"
      ]
     },
     "metadata": {},
     "output_type": "display_data"
    },
    {
     "data": {
      "application/vnd.jupyter.widget-view+json": {
       "model_id": "",
       "version_major": 2,
       "version_minor": 0
      },
      "text/plain": [
       "HBox(children=(IntProgress(value=0, description='epoch training', max=200, style=ProgressStyle(description_wid…"
      ]
     },
     "metadata": {},
     "output_type": "display_data"
    },
    {
     "data": {
      "application/vnd.jupyter.widget-view+json": {
       "model_id": "",
       "version_major": 2,
       "version_minor": 0
      },
      "text/plain": [
       "HBox(children=(IntProgress(value=0, description='epoch training', max=200, style=ProgressStyle(description_wid…"
      ]
     },
     "metadata": {},
     "output_type": "display_data"
    },
    {
     "data": {
      "application/vnd.jupyter.widget-view+json": {
       "model_id": "",
       "version_major": 2,
       "version_minor": 0
      },
      "text/plain": [
       "HBox(children=(IntProgress(value=0, description='epoch training', max=200, style=ProgressStyle(description_wid…"
      ]
     },
     "metadata": {},
     "output_type": "display_data"
    },
    {
     "data": {
      "application/vnd.jupyter.widget-view+json": {
       "model_id": "",
       "version_major": 2,
       "version_minor": 0
      },
      "text/plain": [
       "HBox(children=(IntProgress(value=0, description='epoch training', max=200, style=ProgressStyle(description_wid…"
      ]
     },
     "metadata": {},
     "output_type": "display_data"
    },
    {
     "data": {
      "application/vnd.jupyter.widget-view+json": {
       "model_id": "",
       "version_major": 2,
       "version_minor": 0
      },
      "text/plain": [
       "HBox(children=(IntProgress(value=0, description='epoch training', max=200, style=ProgressStyle(description_wid…"
      ]
     },
     "metadata": {},
     "output_type": "display_data"
    },
    {
     "data": {
      "application/vnd.jupyter.widget-view+json": {
       "model_id": "",
       "version_major": 2,
       "version_minor": 0
      },
      "text/plain": [
       "HBox(children=(IntProgress(value=0, description='epoch training', max=200, style=ProgressStyle(description_wid…"
      ]
     },
     "metadata": {},
     "output_type": "display_data"
    },
    {
     "data": {
      "application/vnd.jupyter.widget-view+json": {
       "model_id": "",
       "version_major": 2,
       "version_minor": 0
      },
      "text/plain": [
       "HBox(children=(IntProgress(value=0, description='epoch training', max=200, style=ProgressStyle(description_wid…"
      ]
     },
     "metadata": {},
     "output_type": "display_data"
    },
    {
     "data": {
      "application/vnd.jupyter.widget-view+json": {
       "model_id": "",
       "version_major": 2,
       "version_minor": 0
      },
      "text/plain": [
       "HBox(children=(IntProgress(value=0, description='epoch training', max=200, style=ProgressStyle(description_wid…"
      ]
     },
     "metadata": {},
     "output_type": "display_data"
    },
    {
     "data": {
      "application/vnd.jupyter.widget-view+json": {
       "model_id": "",
       "version_major": 2,
       "version_minor": 0
      },
      "text/plain": [
       "HBox(children=(IntProgress(value=0, description='epoch training', max=200, style=ProgressStyle(description_wid…"
      ]
     },
     "metadata": {},
     "output_type": "display_data"
    },
    {
     "data": {
      "application/vnd.jupyter.widget-view+json": {
       "model_id": "",
       "version_major": 2,
       "version_minor": 0
      },
      "text/plain": [
       "HBox(children=(IntProgress(value=0, description='epoch training', max=200, style=ProgressStyle(description_wid…"
      ]
     },
     "metadata": {},
     "output_type": "display_data"
    },
    {
     "data": {
      "application/vnd.jupyter.widget-view+json": {
       "model_id": "",
       "version_major": 2,
       "version_minor": 0
      },
      "text/plain": [
       "HBox(children=(IntProgress(value=0, description='epoch training', max=200, style=ProgressStyle(description_wid…"
      ]
     },
     "metadata": {},
     "output_type": "display_data"
    },
    {
     "data": {
      "application/vnd.jupyter.widget-view+json": {
       "model_id": "",
       "version_major": 2,
       "version_minor": 0
      },
      "text/plain": [
       "HBox(children=(IntProgress(value=0, description='epoch training', max=200, style=ProgressStyle(description_wid…"
      ]
     },
     "metadata": {},
     "output_type": "display_data"
    },
    {
     "data": {
      "application/vnd.jupyter.widget-view+json": {
       "model_id": "",
       "version_major": 2,
       "version_minor": 0
      },
      "text/plain": [
       "HBox(children=(IntProgress(value=0, description='epoch training', max=200, style=ProgressStyle(description_wid…"
      ]
     },
     "metadata": {},
     "output_type": "display_data"
    },
    {
     "data": {
      "application/vnd.jupyter.widget-view+json": {
       "model_id": "",
       "version_major": 2,
       "version_minor": 0
      },
      "text/plain": [
       "HBox(children=(IntProgress(value=0, description='epoch training', max=200, style=ProgressStyle(description_wid…"
      ]
     },
     "metadata": {},
     "output_type": "display_data"
    },
    {
     "data": {
      "application/vnd.jupyter.widget-view+json": {
       "model_id": "",
       "version_major": 2,
       "version_minor": 0
      },
      "text/plain": [
       "HBox(children=(IntProgress(value=0, description='epoch training', max=200, style=ProgressStyle(description_wid…"
      ]
     },
     "metadata": {},
     "output_type": "display_data"
    },
    {
     "data": {
      "application/vnd.jupyter.widget-view+json": {
       "model_id": "",
       "version_major": 2,
       "version_minor": 0
      },
      "text/plain": [
       "HBox(children=(IntProgress(value=0, description='epoch training', max=200, style=ProgressStyle(description_wid…"
      ]
     },
     "metadata": {},
     "output_type": "display_data"
    },
    {
     "data": {
      "application/vnd.jupyter.widget-view+json": {
       "model_id": "",
       "version_major": 2,
       "version_minor": 0
      },
      "text/plain": [
       "HBox(children=(IntProgress(value=0, description='epoch training', max=200, style=ProgressStyle(description_wid…"
      ]
     },
     "metadata": {},
     "output_type": "display_data"
    },
    {
     "data": {
      "application/vnd.jupyter.widget-view+json": {
       "model_id": "",
       "version_major": 2,
       "version_minor": 0
      },
      "text/plain": [
       "HBox(children=(IntProgress(value=0, description='epoch training', max=200, style=ProgressStyle(description_wid…"
      ]
     },
     "metadata": {},
     "output_type": "display_data"
    },
    {
     "data": {
      "application/vnd.jupyter.widget-view+json": {
       "model_id": "",
       "version_major": 2,
       "version_minor": 0
      },
      "text/plain": [
       "HBox(children=(IntProgress(value=0, description='epoch training', max=200, style=ProgressStyle(description_wid…"
      ]
     },
     "metadata": {},
     "output_type": "display_data"
    },
    {
     "data": {
      "application/vnd.jupyter.widget-view+json": {
       "model_id": "",
       "version_major": 2,
       "version_minor": 0
      },
      "text/plain": [
       "HBox(children=(IntProgress(value=0, description='epoch training', max=200, style=ProgressStyle(description_wid…"
      ]
     },
     "metadata": {},
     "output_type": "display_data"
    },
    {
     "data": {
      "application/vnd.jupyter.widget-view+json": {
       "model_id": "",
       "version_major": 2,
       "version_minor": 0
      },
      "text/plain": [
       "HBox(children=(IntProgress(value=0, description='epoch training', max=200, style=ProgressStyle(description_wid…"
      ]
     },
     "metadata": {},
     "output_type": "display_data"
    },
    {
     "data": {
      "application/vnd.jupyter.widget-view+json": {
       "model_id": "",
       "version_major": 2,
       "version_minor": 0
      },
      "text/plain": [
       "HBox(children=(IntProgress(value=0, description='epoch training', max=200, style=ProgressStyle(description_wid…"
      ]
     },
     "metadata": {},
     "output_type": "display_data"
    },
    {
     "data": {
      "application/vnd.jupyter.widget-view+json": {
       "model_id": "",
       "version_major": 2,
       "version_minor": 0
      },
      "text/plain": [
       "HBox(children=(IntProgress(value=0, description='epoch training', max=200, style=ProgressStyle(description_wid…"
      ]
     },
     "metadata": {},
     "output_type": "display_data"
    },
    {
     "data": {
      "application/vnd.jupyter.widget-view+json": {
       "model_id": "",
       "version_major": 2,
       "version_minor": 0
      },
      "text/plain": [
       "HBox(children=(IntProgress(value=0, description='epoch training', max=200, style=ProgressStyle(description_wid…"
      ]
     },
     "metadata": {},
     "output_type": "display_data"
    },
    {
     "data": {
      "application/vnd.jupyter.widget-view+json": {
       "model_id": "",
       "version_major": 2,
       "version_minor": 0
      },
      "text/plain": [
       "HBox(children=(IntProgress(value=0, description='epoch training', max=200, style=ProgressStyle(description_wid…"
      ]
     },
     "metadata": {},
     "output_type": "display_data"
    },
    {
     "data": {
      "application/vnd.jupyter.widget-view+json": {
       "model_id": "",
       "version_major": 2,
       "version_minor": 0
      },
      "text/plain": [
       "HBox(children=(IntProgress(value=0, description='epoch training', max=200, style=ProgressStyle(description_wid…"
      ]
     },
     "metadata": {},
     "output_type": "display_data"
    },
    {
     "data": {
      "application/vnd.jupyter.widget-view+json": {
       "model_id": "",
       "version_major": 2,
       "version_minor": 0
      },
      "text/plain": [
       "HBox(children=(IntProgress(value=0, description='epoch training', max=200, style=ProgressStyle(description_wid…"
      ]
     },
     "metadata": {},
     "output_type": "display_data"
    },
    {
     "data": {
      "application/vnd.jupyter.widget-view+json": {
       "model_id": "",
       "version_major": 2,
       "version_minor": 0
      },
      "text/plain": [
       "HBox(children=(IntProgress(value=0, description='epoch training', max=200, style=ProgressStyle(description_wid…"
      ]
     },
     "metadata": {},
     "output_type": "display_data"
    },
    {
     "data": {
      "application/vnd.jupyter.widget-view+json": {
       "model_id": "",
       "version_major": 2,
       "version_minor": 0
      },
      "text/plain": [
       "HBox(children=(IntProgress(value=0, description='epoch training', max=200, style=ProgressStyle(description_wid…"
      ]
     },
     "metadata": {},
     "output_type": "display_data"
    },
    {
     "data": {
      "application/vnd.jupyter.widget-view+json": {
       "model_id": "",
       "version_major": 2,
       "version_minor": 0
      },
      "text/plain": [
       "HBox(children=(IntProgress(value=0, description='epoch training', max=200, style=ProgressStyle(description_wid…"
      ]
     },
     "metadata": {},
     "output_type": "display_data"
    },
    {
     "data": {
      "application/vnd.jupyter.widget-view+json": {
       "model_id": "",
       "version_major": 2,
       "version_minor": 0
      },
      "text/plain": [
       "HBox(children=(IntProgress(value=0, description='epoch training', max=200, style=ProgressStyle(description_wid…"
      ]
     },
     "metadata": {},
     "output_type": "display_data"
    },
    {
     "data": {
      "application/vnd.jupyter.widget-view+json": {
       "model_id": "",
       "version_major": 2,
       "version_minor": 0
      },
      "text/plain": [
       "HBox(children=(IntProgress(value=0, description='epoch training', max=200, style=ProgressStyle(description_wid…"
      ]
     },
     "metadata": {},
     "output_type": "display_data"
    },
    {
     "data": {
      "application/vnd.jupyter.widget-view+json": {
       "model_id": "",
       "version_major": 2,
       "version_minor": 0
      },
      "text/plain": [
       "HBox(children=(IntProgress(value=0, description='epoch training', max=200, style=ProgressStyle(description_wid…"
      ]
     },
     "metadata": {},
     "output_type": "display_data"
    },
    {
     "data": {
      "application/vnd.jupyter.widget-view+json": {
       "model_id": "",
       "version_major": 2,
       "version_minor": 0
      },
      "text/plain": [
       "HBox(children=(IntProgress(value=0, description='epoch training', max=200, style=ProgressStyle(description_wid…"
      ]
     },
     "metadata": {},
     "output_type": "display_data"
    },
    {
     "data": {
      "application/vnd.jupyter.widget-view+json": {
       "model_id": "",
       "version_major": 2,
       "version_minor": 0
      },
      "text/plain": [
       "HBox(children=(IntProgress(value=0, description='epoch training', max=200, style=ProgressStyle(description_wid…"
      ]
     },
     "metadata": {},
     "output_type": "display_data"
    },
    {
     "data": {
      "application/vnd.jupyter.widget-view+json": {
       "model_id": "",
       "version_major": 2,
       "version_minor": 0
      },
      "text/plain": [
       "HBox(children=(IntProgress(value=0, description='epoch training', max=200, style=ProgressStyle(description_wid…"
      ]
     },
     "metadata": {},
     "output_type": "display_data"
    },
    {
     "data": {
      "application/vnd.jupyter.widget-view+json": {
       "model_id": "",
       "version_major": 2,
       "version_minor": 0
      },
      "text/plain": [
       "HBox(children=(IntProgress(value=0, description='epoch training', max=200, style=ProgressStyle(description_wid…"
      ]
     },
     "metadata": {},
     "output_type": "display_data"
    },
    {
     "data": {
      "application/vnd.jupyter.widget-view+json": {
       "model_id": "",
       "version_major": 2,
       "version_minor": 0
      },
      "text/plain": [
       "HBox(children=(IntProgress(value=0, description='epoch training', max=200, style=ProgressStyle(description_wid…"
      ]
     },
     "metadata": {},
     "output_type": "display_data"
    },
    {
     "data": {
      "application/vnd.jupyter.widget-view+json": {
       "model_id": "",
       "version_major": 2,
       "version_minor": 0
      },
      "text/plain": [
       "HBox(children=(IntProgress(value=0, description='epoch training', max=200, style=ProgressStyle(description_wid…"
      ]
     },
     "metadata": {},
     "output_type": "display_data"
    },
    {
     "data": {
      "application/vnd.jupyter.widget-view+json": {
       "model_id": "",
       "version_major": 2,
       "version_minor": 0
      },
      "text/plain": [
       "HBox(children=(IntProgress(value=0, description='epoch training', max=200, style=ProgressStyle(description_wid…"
      ]
     },
     "metadata": {},
     "output_type": "display_data"
    },
    {
     "data": {
      "application/vnd.jupyter.widget-view+json": {
       "model_id": "",
       "version_major": 2,
       "version_minor": 0
      },
      "text/plain": [
       "HBox(children=(IntProgress(value=0, description='epoch training', max=200, style=ProgressStyle(description_wid…"
      ]
     },
     "metadata": {},
     "output_type": "display_data"
    },
    {
     "data": {
      "application/vnd.jupyter.widget-view+json": {
       "model_id": "",
       "version_major": 2,
       "version_minor": 0
      },
      "text/plain": [
       "HBox(children=(IntProgress(value=0, description='epoch training', max=200, style=ProgressStyle(description_wid…"
      ]
     },
     "metadata": {},
     "output_type": "display_data"
    },
    {
     "data": {
      "application/vnd.jupyter.widget-view+json": {
       "model_id": "",
       "version_major": 2,
       "version_minor": 0
      },
      "text/plain": [
       "HBox(children=(IntProgress(value=0, description='epoch training', max=200, style=ProgressStyle(description_wid…"
      ]
     },
     "metadata": {},
     "output_type": "display_data"
    },
    {
     "data": {
      "application/vnd.jupyter.widget-view+json": {
       "model_id": "",
       "version_major": 2,
       "version_minor": 0
      },
      "text/plain": [
       "HBox(children=(IntProgress(value=0, description='epoch training', max=200, style=ProgressStyle(description_wid…"
      ]
     },
     "metadata": {},
     "output_type": "display_data"
    },
    {
     "data": {
      "application/vnd.jupyter.widget-view+json": {
       "model_id": "",
       "version_major": 2,
       "version_minor": 0
      },
      "text/plain": [
       "HBox(children=(IntProgress(value=0, description='epoch training', max=200, style=ProgressStyle(description_wid…"
      ]
     },
     "metadata": {},
     "output_type": "display_data"
    },
    {
     "data": {
      "application/vnd.jupyter.widget-view+json": {
       "model_id": "",
       "version_major": 2,
       "version_minor": 0
      },
      "text/plain": [
       "HBox(children=(IntProgress(value=0, description='epoch training', max=200, style=ProgressStyle(description_wid…"
      ]
     },
     "metadata": {},
     "output_type": "display_data"
    },
    {
     "data": {
      "application/vnd.jupyter.widget-view+json": {
       "model_id": "",
       "version_major": 2,
       "version_minor": 0
      },
      "text/plain": [
       "HBox(children=(IntProgress(value=0, description='epoch training', max=200, style=ProgressStyle(description_wid…"
      ]
     },
     "metadata": {},
     "output_type": "display_data"
    },
    {
     "data": {
      "application/vnd.jupyter.widget-view+json": {
       "model_id": "",
       "version_major": 2,
       "version_minor": 0
      },
      "text/plain": [
       "HBox(children=(IntProgress(value=0, description='epoch training', max=200, style=ProgressStyle(description_wid…"
      ]
     },
     "metadata": {},
     "output_type": "display_data"
    },
    {
     "data": {
      "application/vnd.jupyter.widget-view+json": {
       "model_id": "",
       "version_major": 2,
       "version_minor": 0
      },
      "text/plain": [
       "HBox(children=(IntProgress(value=0, description='epoch training', max=200, style=ProgressStyle(description_wid…"
      ]
     },
     "metadata": {},
     "output_type": "display_data"
    },
    {
     "data": {
      "application/vnd.jupyter.widget-view+json": {
       "model_id": "",
       "version_major": 2,
       "version_minor": 0
      },
      "text/plain": [
       "HBox(children=(IntProgress(value=0, description='epoch training', max=200, style=ProgressStyle(description_wid…"
      ]
     },
     "metadata": {},
     "output_type": "display_data"
    },
    {
     "data": {
      "application/vnd.jupyter.widget-view+json": {
       "model_id": "",
       "version_major": 2,
       "version_minor": 0
      },
      "text/plain": [
       "HBox(children=(IntProgress(value=0, description='epoch training', max=200, style=ProgressStyle(description_wid…"
      ]
     },
     "metadata": {},
     "output_type": "display_data"
    },
    {
     "data": {
      "application/vnd.jupyter.widget-view+json": {
       "model_id": "",
       "version_major": 2,
       "version_minor": 0
      },
      "text/plain": [
       "HBox(children=(IntProgress(value=0, description='epoch training', max=200, style=ProgressStyle(description_wid…"
      ]
     },
     "metadata": {},
     "output_type": "display_data"
    },
    {
     "data": {
      "application/vnd.jupyter.widget-view+json": {
       "model_id": "",
       "version_major": 2,
       "version_minor": 0
      },
      "text/plain": [
       "HBox(children=(IntProgress(value=0, description='epoch training', max=200, style=ProgressStyle(description_wid…"
      ]
     },
     "metadata": {},
     "output_type": "display_data"
    },
    {
     "data": {
      "application/vnd.jupyter.widget-view+json": {
       "model_id": "",
       "version_major": 2,
       "version_minor": 0
      },
      "text/plain": [
       "HBox(children=(IntProgress(value=0, description='epoch training', max=200, style=ProgressStyle(description_wid…"
      ]
     },
     "metadata": {},
     "output_type": "display_data"
    },
    {
     "data": {
      "application/vnd.jupyter.widget-view+json": {
       "model_id": "",
       "version_major": 2,
       "version_minor": 0
      },
      "text/plain": [
       "HBox(children=(IntProgress(value=0, description='epoch training', max=200, style=ProgressStyle(description_wid…"
      ]
     },
     "metadata": {},
     "output_type": "display_data"
    },
    {
     "data": {
      "application/vnd.jupyter.widget-view+json": {
       "model_id": "",
       "version_major": 2,
       "version_minor": 0
      },
      "text/plain": [
       "HBox(children=(IntProgress(value=0, description='epoch training', max=200, style=ProgressStyle(description_wid…"
      ]
     },
     "metadata": {},
     "output_type": "display_data"
    },
    {
     "data": {
      "application/vnd.jupyter.widget-view+json": {
       "model_id": "",
       "version_major": 2,
       "version_minor": 0
      },
      "text/plain": [
       "HBox(children=(IntProgress(value=0, description='epoch training', max=200, style=ProgressStyle(description_wid…"
      ]
     },
     "metadata": {},
     "output_type": "display_data"
    },
    {
     "data": {
      "application/vnd.jupyter.widget-view+json": {
       "model_id": "",
       "version_major": 2,
       "version_minor": 0
      },
      "text/plain": [
       "HBox(children=(IntProgress(value=0, description='epoch training', max=200, style=ProgressStyle(description_wid…"
      ]
     },
     "metadata": {},
     "output_type": "display_data"
    },
    {
     "data": {
      "application/vnd.jupyter.widget-view+json": {
       "model_id": "",
       "version_major": 2,
       "version_minor": 0
      },
      "text/plain": [
       "HBox(children=(IntProgress(value=0, description='epoch training', max=200, style=ProgressStyle(description_wid…"
      ]
     },
     "metadata": {},
     "output_type": "display_data"
    },
    {
     "data": {
      "application/vnd.jupyter.widget-view+json": {
       "model_id": "",
       "version_major": 2,
       "version_minor": 0
      },
      "text/plain": [
       "HBox(children=(IntProgress(value=0, description='epoch training', max=200, style=ProgressStyle(description_wid…"
      ]
     },
     "metadata": {},
     "output_type": "display_data"
    },
    {
     "data": {
      "application/vnd.jupyter.widget-view+json": {
       "model_id": "",
       "version_major": 2,
       "version_minor": 0
      },
      "text/plain": [
       "HBox(children=(IntProgress(value=0, description='epoch training', max=200, style=ProgressStyle(description_wid…"
      ]
     },
     "metadata": {},
     "output_type": "display_data"
    },
    {
     "data": {
      "application/vnd.jupyter.widget-view+json": {
       "model_id": "",
       "version_major": 2,
       "version_minor": 0
      },
      "text/plain": [
       "HBox(children=(IntProgress(value=0, description='epoch training', max=200, style=ProgressStyle(description_wid…"
      ]
     },
     "metadata": {},
     "output_type": "display_data"
    },
    {
     "data": {
      "application/vnd.jupyter.widget-view+json": {
       "model_id": "",
       "version_major": 2,
       "version_minor": 0
      },
      "text/plain": [
       "HBox(children=(IntProgress(value=0, description='epoch training', max=200, style=ProgressStyle(description_wid…"
      ]
     },
     "metadata": {},
     "output_type": "display_data"
    },
    {
     "data": {
      "application/vnd.jupyter.widget-view+json": {
       "model_id": "",
       "version_major": 2,
       "version_minor": 0
      },
      "text/plain": [
       "HBox(children=(IntProgress(value=0, description='epoch training', max=200, style=ProgressStyle(description_wid…"
      ]
     },
     "metadata": {},
     "output_type": "display_data"
    },
    {
     "data": {
      "application/vnd.jupyter.widget-view+json": {
       "model_id": "",
       "version_major": 2,
       "version_minor": 0
      },
      "text/plain": [
       "HBox(children=(IntProgress(value=0, description='epoch training', max=200, style=ProgressStyle(description_wid…"
      ]
     },
     "metadata": {},
     "output_type": "display_data"
    },
    {
     "data": {
      "application/vnd.jupyter.widget-view+json": {
       "model_id": "",
       "version_major": 2,
       "version_minor": 0
      },
      "text/plain": [
       "HBox(children=(IntProgress(value=0, description='epoch training', max=200, style=ProgressStyle(description_wid…"
      ]
     },
     "metadata": {},
     "output_type": "display_data"
    },
    {
     "data": {
      "application/vnd.jupyter.widget-view+json": {
       "model_id": "",
       "version_major": 2,
       "version_minor": 0
      },
      "text/plain": [
       "HBox(children=(IntProgress(value=0, description='epoch training', max=200, style=ProgressStyle(description_wid…"
      ]
     },
     "metadata": {},
     "output_type": "display_data"
    },
    {
     "data": {
      "application/vnd.jupyter.widget-view+json": {
       "model_id": "",
       "version_major": 2,
       "version_minor": 0
      },
      "text/plain": [
       "HBox(children=(IntProgress(value=0, description='epoch training', max=200, style=ProgressStyle(description_wid…"
      ]
     },
     "metadata": {},
     "output_type": "display_data"
    },
    {
     "data": {
      "application/vnd.jupyter.widget-view+json": {
       "model_id": "",
       "version_major": 2,
       "version_minor": 0
      },
      "text/plain": [
       "HBox(children=(IntProgress(value=0, description='epoch training', max=200, style=ProgressStyle(description_wid…"
      ]
     },
     "metadata": {},
     "output_type": "display_data"
    },
    {
     "data": {
      "application/vnd.jupyter.widget-view+json": {
       "model_id": "",
       "version_major": 2,
       "version_minor": 0
      },
      "text/plain": [
       "HBox(children=(IntProgress(value=0, description='epoch training', max=200, style=ProgressStyle(description_wid…"
      ]
     },
     "metadata": {},
     "output_type": "display_data"
    },
    {
     "data": {
      "application/vnd.jupyter.widget-view+json": {
       "model_id": "",
       "version_major": 2,
       "version_minor": 0
      },
      "text/plain": [
       "HBox(children=(IntProgress(value=0, description='epoch training', max=200, style=ProgressStyle(description_wid…"
      ]
     },
     "metadata": {},
     "output_type": "display_data"
    },
    {
     "data": {
      "application/vnd.jupyter.widget-view+json": {
       "model_id": "",
       "version_major": 2,
       "version_minor": 0
      },
      "text/plain": [
       "HBox(children=(IntProgress(value=0, description='epoch training', max=200, style=ProgressStyle(description_wid…"
      ]
     },
     "metadata": {},
     "output_type": "display_data"
    },
    {
     "data": {
      "application/vnd.jupyter.widget-view+json": {
       "model_id": "",
       "version_major": 2,
       "version_minor": 0
      },
      "text/plain": [
       "HBox(children=(IntProgress(value=0, description='epoch training', max=200, style=ProgressStyle(description_wid…"
      ]
     },
     "metadata": {},
     "output_type": "display_data"
    },
    {
     "data": {
      "application/vnd.jupyter.widget-view+json": {
       "model_id": "",
       "version_major": 2,
       "version_minor": 0
      },
      "text/plain": [
       "HBox(children=(IntProgress(value=0, description='epoch training', max=200, style=ProgressStyle(description_wid…"
      ]
     },
     "metadata": {},
     "output_type": "display_data"
    },
    {
     "data": {
      "application/vnd.jupyter.widget-view+json": {
       "model_id": "",
       "version_major": 2,
       "version_minor": 0
      },
      "text/plain": [
       "HBox(children=(IntProgress(value=0, description='epoch training', max=200, style=ProgressStyle(description_wid…"
      ]
     },
     "metadata": {},
     "output_type": "display_data"
    },
    {
     "data": {
      "application/vnd.jupyter.widget-view+json": {
       "model_id": "",
       "version_major": 2,
       "version_minor": 0
      },
      "text/plain": [
       "HBox(children=(IntProgress(value=0, description='epoch training', max=200, style=ProgressStyle(description_wid…"
      ]
     },
     "metadata": {},
     "output_type": "display_data"
    },
    {
     "data": {
      "application/vnd.jupyter.widget-view+json": {
       "model_id": "",
       "version_major": 2,
       "version_minor": 0
      },
      "text/plain": [
       "HBox(children=(IntProgress(value=0, description='epoch training', max=200, style=ProgressStyle(description_wid…"
      ]
     },
     "metadata": {},
     "output_type": "display_data"
    },
    {
     "data": {
      "application/vnd.jupyter.widget-view+json": {
       "model_id": "",
       "version_major": 2,
       "version_minor": 0
      },
      "text/plain": [
       "HBox(children=(IntProgress(value=0, description='epoch training', max=200, style=ProgressStyle(description_wid…"
      ]
     },
     "metadata": {},
     "output_type": "display_data"
    },
    {
     "data": {
      "application/vnd.jupyter.widget-view+json": {
       "model_id": "",
       "version_major": 2,
       "version_minor": 0
      },
      "text/plain": [
       "HBox(children=(IntProgress(value=0, description='epoch training', max=200, style=ProgressStyle(description_wid…"
      ]
     },
     "metadata": {},
     "output_type": "display_data"
    },
    {
     "data": {
      "application/vnd.jupyter.widget-view+json": {
       "model_id": "",
       "version_major": 2,
       "version_minor": 0
      },
      "text/plain": [
       "HBox(children=(IntProgress(value=0, description='epoch training', max=200, style=ProgressStyle(description_wid…"
      ]
     },
     "metadata": {},
     "output_type": "display_data"
    },
    {
     "data": {
      "application/vnd.jupyter.widget-view+json": {
       "model_id": "",
       "version_major": 2,
       "version_minor": 0
      },
      "text/plain": [
       "HBox(children=(IntProgress(value=0, description='epoch training', max=200, style=ProgressStyle(description_wid…"
      ]
     },
     "metadata": {},
     "output_type": "display_data"
    },
    {
     "name": "stdout",
     "output_type": "stream",
     "text": [
      "\n"
     ]
    }
   ],
   "source": [
    "statistics = run_boostrapping(classification_experiment, dataset, params, input_key='pos', label_key='bias_label', threshold=0.42)"
   ]
  },
  {
   "cell_type": "code",
   "execution_count": 35,
   "metadata": {},
   "outputs": [
    {
     "data": {
      "text/plain": [
       "{'auc': [(0.8179396218542163, 0.9196035409902598), 0.8739939767877462],\n",
       " 'accuracy': [(0.7363839285714285, 0.8482142857142858), 0.802142857142857]}"
      ]
     },
     "execution_count": 35,
     "metadata": {},
     "output_type": "execute_result"
    }
   ],
   "source": [
    "statistics"
   ]
  },
  {
   "cell_type": "markdown",
   "metadata": {},
   "source": [
    "## No bootstrapping -- cannot calculate 95% confidence intervals "
   ]
  },
  {
   "cell_type": "code",
   "execution_count": 13,
   "metadata": {},
   "outputs": [],
   "source": [
    "data_split = params.final_task['data_split']\n",
    "batch_size = params.final_task['training_params']['batch_size']\n",
    "dataset.shuffle_data()\n",
    "train_dataloader, eval_dataloader, test_dataloader = dataset.split_train_eval_test(**data_split, batch_size=batch_size)"
   ]
  },
  {
   "cell_type": "code",
   "execution_count": 14,
   "metadata": {},
   "outputs": [
    {
     "data": {
      "application/vnd.jupyter.widget-view+json": {
       "model_id": "",
       "version_major": 2,
       "version_minor": 0
      },
      "text/plain": [
       "HBox(children=(IntProgress(value=0, description='epoch training', max=200, style=ProgressStyle(description_wid…"
      ]
     },
     "metadata": {},
     "output_type": "display_data"
    },
    {
     "name": "stdout",
     "output_type": "stream",
     "text": [
      "\r"
     ]
    }
   ],
   "source": [
    "train_accs, evaluations = classification_experiment.train_model(train_dataloader, eval_dataloader, input_key='pos', label_key='bias_label', threshold=0.42)"
   ]
  },
  {
   "cell_type": "code",
   "execution_count": 15,
   "metadata": {},
   "outputs": [],
   "source": [
    "avg_train_acc = [average_data(accuracies) for accuracies in train_accs]\n",
    "avg_predictions = [average_data(epoch_evaluations) for epoch_evaluations in evaluations]"
   ]
<<<<<<< HEAD
  },
  {
   "cell_type": "code",
   "execution_count": 18,
   "metadata": {},
   "outputs": [],
   "source": [
    "min_train_acc, max_train_acc, avg_train_acc = get_statistics(avg_train_acc, \"accuracy\")"
   ]
  },
  {
   "cell_type": "code",
   "execution_count": 20,
   "metadata": {},
   "outputs": [
    {
     "name": "stdout",
     "output_type": "stream",
     "text": [
      "0.8390804597701149\n"
     ]
    }
   ],
   "source": [
    "print(max_train_acc)"
   ]
  },
  {
   "cell_type": "code",
   "execution_count": 22,
   "metadata": {},
   "outputs": [],
   "source": [
    "min_auc, max_auc, avg_auc = get_statistics(avg_predictions, \"auc\")"
   ]
  },
  {
   "cell_type": "code",
   "execution_count": 23,
   "metadata": {},
   "outputs": [
    {
     "name": "stdout",
     "output_type": "stream",
     "text": [
      "0.8977896320471509\n"
     ]
    }
   ],
   "source": [
    "print(max_auc)"
   ]
  },
  {
   "cell_type": "code",
   "execution_count": 24,
   "metadata": {},
   "outputs": [
    {
     "name": "stdout",
     "output_type": "stream",
     "text": [
      "0.8517523777392199\n"
     ]
    }
   ],
   "source": [
    "print(min_auc)"
   ]
=======
>>>>>>> 990e5d4b
  }
 ],
 "metadata": {
  "kernelspec": {
   "display_name": "Python 3",
   "language": "python",
   "name": "python3"
  },
  "language_info": {
   "codemirror_mode": {
    "name": "ipython",
    "version": 3
   },
   "file_extension": ".py",
   "mimetype": "text/x-python",
   "name": "python",
   "nbconvert_exporter": "python",
   "pygments_lexer": "ipython3",
<<<<<<< HEAD
   "version": "3.7.1"
=======
   "version": "3.6.8"
>>>>>>> 990e5d4b
  }
 },
 "nbformat": 4,
 "nbformat_minor": 2
}<|MERGE_RESOLUTION|>--- conflicted
+++ resolved
@@ -11,20 +11,11 @@
   },
   {
    "cell_type": "code",
-   "execution_count": 5,
+   "execution_count": 1,
    "metadata": {
     "scrolled": true
    },
-   "outputs": [
-    {
-     "name": "stdout",
-     "output_type": "stream",
-     "text": [
-      "The autoreload extension is already loaded. To reload it, use:\n",
-      "  %reload_ext autoreload\n"
-     ]
-    }
-   ],
+   "outputs": [],
    "source": [
     "import sys; sys.path.append('../..')\n",
     "import torch\n",
@@ -37,20 +28,15 @@
   },
   {
    "cell_type": "code",
-   "execution_count": 6,
+   "execution_count": 2,
    "metadata": {},
    "outputs": [
     {
      "name": "stderr",
      "output_type": "stream",
      "text": [
-<<<<<<< HEAD
-      "06/05/2019 10:44:49 - INFO - pytorch_pretrained_bert.tokenization -   loading vocabulary file https://s3.amazonaws.com/models.huggingface.co/bert/bert-base-uncased-vocab.txt from cache at ../../../tasks/bias_classification/results/cache/26bc1ad6c0ac742e9b52263248f6d0f00068293b33709fae12320c0e35ccfbbb.542ce4285a40d23a559526243235df47c5f75c197f04f37d1a0c124c32c9a084\n",
-      "500it [00:00, 7942.67it/s]\n"
-=======
       "06/04/2019 10:49:51 - INFO - pytorch_pretrained_bert.tokenization -   loading vocabulary file https://s3.amazonaws.com/models.huggingface.co/bert/bert-base-uncased-vocab.txt from cache at ../../../tasks/bias_classification/results/cache/26bc1ad6c0ac742e9b52263248f6d0f00068293b33709fae12320c0e35ccfbbb.542ce4285a40d23a559526243235df47c5f75c197f04f37d1a0c124c32c9a084\n",
       "500it [00:00, 6849.54it/s]\n"
->>>>>>> 990e5d4b
      ]
     }
    ],
@@ -82,18 +68,14 @@
   },
   {
    "cell_type": "code",
-   "execution_count": 7,
+   "execution_count": 4,
    "metadata": {},
    "outputs": [
     {
      "name": "stderr",
      "output_type": "stream",
      "text": [
-<<<<<<< HEAD
-      "500it [00:00, 168934.43it/s]\n"
-=======
       "500it [00:00, 133194.79it/s]\n"
->>>>>>> 990e5d4b
      ]
     }
    ],
@@ -104,9 +86,6 @@
   },
   {
    "cell_type": "code",
-<<<<<<< HEAD
-   "execution_count": 8,
-=======
    "execution_count": 5,
    "metadata": {},
    "outputs": [],
@@ -150,7 +129,6 @@
   {
    "cell_type": "code",
    "execution_count": 7,
->>>>>>> 990e5d4b
    "metadata": {},
    "outputs": [],
    "source": [
@@ -1648,24 +1626,11 @@
     }
    ],
    "source": [
-<<<<<<< HEAD
-    "print(params.final_task)"
-=======
     "statistics = run_boostrapping(classification_experiment, dataset, params, input_key='pos', label_key='bias_label', threshold=0.42)"
->>>>>>> 990e5d4b
    ]
   },
   {
    "cell_type": "code",
-<<<<<<< HEAD
-   "execution_count": 27,
-   "metadata": {},
-   "outputs": [],
-   "source": [
-    "data_split = params.final_task['data_split']\n",
-    "batch_size = params.final_task['training_params']['batch_size']\n",
-    "train_dataloader, eval_dataloader, test_dataloader = dataset.split_train_eval_test(**data_split, batch_size=batch_size)"
-=======
    "execution_count": 29,
    "metadata": {},
    "outputs": [
@@ -1720,3093 +1685,6 @@
    ],
    "source": [
     "print(params.final_task)"
->>>>>>> 990e5d4b
-   ]
-  },
-  {
-   "cell_type": "markdown",
-   "metadata": {},
-   "source": [
-    "Boostrapping procedure "
-   ]
-  },
-  {
-   "cell_type": "code",
-<<<<<<< HEAD
-   "execution_count": 28,
-=======
-   "execution_count": 34,
->>>>>>> 990e5d4b
-   "metadata": {},
-   "outputs": [
-    {
-     "data": {
-      "application/vnd.jupyter.widget-view+json": {
-       "model_id": "8b89c889a7d048ad885ad3721e60f669",
-       "version_major": 2,
-       "version_minor": 0
-      },
-      "text/plain": [
-       "HBox(children=(IntProgress(value=0, description='Bootstrapping', style=ProgressStyle(description_width='initia…"
-      ]
-     },
-     "metadata": {},
-     "output_type": "display_data"
-    },
-    {
-     "data": {
-      "application/vnd.jupyter.widget-view+json": {
-       "model_id": "",
-       "version_major": 2,
-       "version_minor": 0
-      },
-      "text/plain": [
-       "HBox(children=(IntProgress(value=0, description='epoch training', max=200, style=ProgressStyle(description_wid…"
-      ]
-     },
-     "metadata": {},
-     "output_type": "display_data"
-    },
-    {
-     "data": {
-      "application/vnd.jupyter.widget-view+json": {
-       "model_id": "",
-       "version_major": 2,
-       "version_minor": 0
-      },
-      "text/plain": [
-       "HBox(children=(IntProgress(value=0, description='epoch training', max=200, style=ProgressStyle(description_wid…"
-      ]
-     },
-     "metadata": {},
-     "output_type": "display_data"
-    },
-    {
-     "data": {
-      "application/vnd.jupyter.widget-view+json": {
-       "model_id": "",
-       "version_major": 2,
-       "version_minor": 0
-      },
-      "text/plain": [
-       "HBox(children=(IntProgress(value=0, description='epoch training', max=200, style=ProgressStyle(description_wid…"
-      ]
-     },
-     "metadata": {},
-     "output_type": "display_data"
-    },
-    {
-     "data": {
-      "application/vnd.jupyter.widget-view+json": {
-       "model_id": "",
-       "version_major": 2,
-       "version_minor": 0
-      },
-      "text/plain": [
-       "HBox(children=(IntProgress(value=0, description='epoch training', max=200, style=ProgressStyle(description_wid…"
-      ]
-     },
-     "metadata": {},
-     "output_type": "display_data"
-    },
-    {
-     "data": {
-      "application/vnd.jupyter.widget-view+json": {
-       "model_id": "",
-       "version_major": 2,
-       "version_minor": 0
-      },
-      "text/plain": [
-       "HBox(children=(IntProgress(value=0, description='epoch training', max=200, style=ProgressStyle(description_wid…"
-      ]
-     },
-     "metadata": {},
-     "output_type": "display_data"
-    },
-    {
-     "data": {
-      "application/vnd.jupyter.widget-view+json": {
-       "model_id": "",
-       "version_major": 2,
-       "version_minor": 0
-      },
-      "text/plain": [
-       "HBox(children=(IntProgress(value=0, description='epoch training', max=200, style=ProgressStyle(description_wid…"
-      ]
-     },
-     "metadata": {},
-     "output_type": "display_data"
-    },
-    {
-     "data": {
-      "application/vnd.jupyter.widget-view+json": {
-       "model_id": "",
-       "version_major": 2,
-       "version_minor": 0
-      },
-      "text/plain": [
-       "HBox(children=(IntProgress(value=0, description='epoch training', max=200, style=ProgressStyle(description_wid…"
-      ]
-     },
-     "metadata": {},
-     "output_type": "display_data"
-    },
-    {
-     "data": {
-      "application/vnd.jupyter.widget-view+json": {
-       "model_id": "",
-       "version_major": 2,
-       "version_minor": 0
-      },
-      "text/plain": [
-       "HBox(children=(IntProgress(value=0, description='epoch training', max=200, style=ProgressStyle(description_wid…"
-      ]
-     },
-     "metadata": {},
-     "output_type": "display_data"
-    },
-    {
-     "data": {
-      "application/vnd.jupyter.widget-view+json": {
-       "model_id": "",
-       "version_major": 2,
-       "version_minor": 0
-      },
-      "text/plain": [
-       "HBox(children=(IntProgress(value=0, description='epoch training', max=200, style=ProgressStyle(description_wid…"
-      ]
-     },
-     "metadata": {},
-     "output_type": "display_data"
-    },
-    {
-     "data": {
-      "application/vnd.jupyter.widget-view+json": {
-       "model_id": "",
-       "version_major": 2,
-       "version_minor": 0
-      },
-      "text/plain": [
-       "HBox(children=(IntProgress(value=0, description='epoch training', max=200, style=ProgressStyle(description_wid…"
-      ]
-     },
-     "metadata": {},
-     "output_type": "display_data"
-    },
-    {
-     "data": {
-      "application/vnd.jupyter.widget-view+json": {
-       "model_id": "",
-       "version_major": 2,
-       "version_minor": 0
-      },
-      "text/plain": [
-       "HBox(children=(IntProgress(value=0, description='epoch training', max=200, style=ProgressStyle(description_wid…"
-      ]
-     },
-     "metadata": {},
-     "output_type": "display_data"
-    },
-    {
-     "data": {
-      "application/vnd.jupyter.widget-view+json": {
-       "model_id": "",
-       "version_major": 2,
-       "version_minor": 0
-      },
-      "text/plain": [
-       "HBox(children=(IntProgress(value=0, description='epoch training', max=200, style=ProgressStyle(description_wid…"
-      ]
-     },
-     "metadata": {},
-     "output_type": "display_data"
-    },
-    {
-     "data": {
-      "application/vnd.jupyter.widget-view+json": {
-       "model_id": "",
-       "version_major": 2,
-       "version_minor": 0
-      },
-      "text/plain": [
-       "HBox(children=(IntProgress(value=0, description='epoch training', max=200, style=ProgressStyle(description_wid…"
-      ]
-     },
-     "metadata": {},
-     "output_type": "display_data"
-    },
-    {
-     "data": {
-      "application/vnd.jupyter.widget-view+json": {
-       "model_id": "",
-       "version_major": 2,
-       "version_minor": 0
-      },
-      "text/plain": [
-       "HBox(children=(IntProgress(value=0, description='epoch training', max=200, style=ProgressStyle(description_wid…"
-      ]
-     },
-     "metadata": {},
-     "output_type": "display_data"
-    },
-    {
-     "data": {
-      "application/vnd.jupyter.widget-view+json": {
-       "model_id": "",
-       "version_major": 2,
-       "version_minor": 0
-      },
-      "text/plain": [
-       "HBox(children=(IntProgress(value=0, description='epoch training', max=200, style=ProgressStyle(description_wid…"
-      ]
-     },
-     "metadata": {},
-     "output_type": "display_data"
-    },
-    {
-     "data": {
-      "application/vnd.jupyter.widget-view+json": {
-       "model_id": "",
-       "version_major": 2,
-       "version_minor": 0
-      },
-      "text/plain": [
-       "HBox(children=(IntProgress(value=0, description='epoch training', max=200, style=ProgressStyle(description_wid…"
-      ]
-     },
-     "metadata": {},
-     "output_type": "display_data"
-    },
-    {
-     "data": {
-      "application/vnd.jupyter.widget-view+json": {
-       "model_id": "",
-       "version_major": 2,
-       "version_minor": 0
-      },
-      "text/plain": [
-       "HBox(children=(IntProgress(value=0, description='epoch training', max=200, style=ProgressStyle(description_wid…"
-      ]
-     },
-     "metadata": {},
-     "output_type": "display_data"
-    },
-    {
-     "data": {
-      "application/vnd.jupyter.widget-view+json": {
-       "model_id": "",
-       "version_major": 2,
-       "version_minor": 0
-      },
-      "text/plain": [
-       "HBox(children=(IntProgress(value=0, description='epoch training', max=200, style=ProgressStyle(description_wid…"
-      ]
-     },
-     "metadata": {},
-     "output_type": "display_data"
-    },
-    {
-     "data": {
-      "application/vnd.jupyter.widget-view+json": {
-       "model_id": "",
-       "version_major": 2,
-       "version_minor": 0
-      },
-      "text/plain": [
-       "HBox(children=(IntProgress(value=0, description='epoch training', max=200, style=ProgressStyle(description_wid…"
-      ]
-     },
-     "metadata": {},
-     "output_type": "display_data"
-    },
-    {
-     "data": {
-      "application/vnd.jupyter.widget-view+json": {
-       "model_id": "",
-       "version_major": 2,
-       "version_minor": 0
-      },
-      "text/plain": [
-       "HBox(children=(IntProgress(value=0, description='epoch training', max=200, style=ProgressStyle(description_wid…"
-      ]
-     },
-     "metadata": {},
-     "output_type": "display_data"
-    },
-    {
-     "data": {
-      "application/vnd.jupyter.widget-view+json": {
-       "model_id": "",
-       "version_major": 2,
-       "version_minor": 0
-      },
-      "text/plain": [
-       "HBox(children=(IntProgress(value=0, description='epoch training', max=200, style=ProgressStyle(description_wid…"
-      ]
-     },
-     "metadata": {},
-     "output_type": "display_data"
-    },
-    {
-     "data": {
-      "application/vnd.jupyter.widget-view+json": {
-       "model_id": "",
-       "version_major": 2,
-       "version_minor": 0
-      },
-      "text/plain": [
-       "HBox(children=(IntProgress(value=0, description='epoch training', max=200, style=ProgressStyle(description_wid…"
-      ]
-     },
-     "metadata": {},
-     "output_type": "display_data"
-    },
-    {
-     "data": {
-      "application/vnd.jupyter.widget-view+json": {
-       "model_id": "",
-       "version_major": 2,
-       "version_minor": 0
-      },
-      "text/plain": [
-       "HBox(children=(IntProgress(value=0, description='epoch training', max=200, style=ProgressStyle(description_wid…"
-      ]
-     },
-     "metadata": {},
-     "output_type": "display_data"
-    },
-    {
-     "data": {
-      "application/vnd.jupyter.widget-view+json": {
-       "model_id": "",
-       "version_major": 2,
-       "version_minor": 0
-      },
-      "text/plain": [
-       "HBox(children=(IntProgress(value=0, description='epoch training', max=200, style=ProgressStyle(description_wid…"
-      ]
-     },
-     "metadata": {},
-     "output_type": "display_data"
-    },
-    {
-     "data": {
-      "application/vnd.jupyter.widget-view+json": {
-       "model_id": "",
-       "version_major": 2,
-       "version_minor": 0
-      },
-      "text/plain": [
-       "HBox(children=(IntProgress(value=0, description='epoch training', max=200, style=ProgressStyle(description_wid…"
-      ]
-     },
-     "metadata": {},
-     "output_type": "display_data"
-    },
-    {
-     "data": {
-      "application/vnd.jupyter.widget-view+json": {
-       "model_id": "",
-       "version_major": 2,
-       "version_minor": 0
-      },
-      "text/plain": [
-       "HBox(children=(IntProgress(value=0, description='epoch training', max=200, style=ProgressStyle(description_wid…"
-      ]
-     },
-     "metadata": {},
-     "output_type": "display_data"
-    },
-    {
-     "data": {
-      "application/vnd.jupyter.widget-view+json": {
-       "model_id": "",
-       "version_major": 2,
-       "version_minor": 0
-      },
-      "text/plain": [
-       "HBox(children=(IntProgress(value=0, description='epoch training', max=200, style=ProgressStyle(description_wid…"
-      ]
-     },
-     "metadata": {},
-     "output_type": "display_data"
-    },
-    {
-     "data": {
-      "application/vnd.jupyter.widget-view+json": {
-       "model_id": "",
-       "version_major": 2,
-       "version_minor": 0
-      },
-      "text/plain": [
-       "HBox(children=(IntProgress(value=0, description='epoch training', max=200, style=ProgressStyle(description_wid…"
-      ]
-     },
-     "metadata": {},
-     "output_type": "display_data"
-    },
-    {
-     "data": {
-      "application/vnd.jupyter.widget-view+json": {
-       "model_id": "",
-       "version_major": 2,
-       "version_minor": 0
-      },
-      "text/plain": [
-       "HBox(children=(IntProgress(value=0, description='epoch training', max=200, style=ProgressStyle(description_wid…"
-      ]
-     },
-     "metadata": {},
-     "output_type": "display_data"
-    },
-    {
-     "data": {
-      "application/vnd.jupyter.widget-view+json": {
-       "model_id": "",
-       "version_major": 2,
-       "version_minor": 0
-      },
-      "text/plain": [
-       "HBox(children=(IntProgress(value=0, description='epoch training', max=200, style=ProgressStyle(description_wid…"
-      ]
-     },
-     "metadata": {},
-     "output_type": "display_data"
-    },
-    {
-     "data": {
-      "application/vnd.jupyter.widget-view+json": {
-       "model_id": "",
-       "version_major": 2,
-       "version_minor": 0
-      },
-      "text/plain": [
-       "HBox(children=(IntProgress(value=0, description='epoch training', max=200, style=ProgressStyle(description_wid…"
-      ]
-     },
-     "metadata": {},
-     "output_type": "display_data"
-    },
-    {
-     "data": {
-      "application/vnd.jupyter.widget-view+json": {
-       "model_id": "",
-       "version_major": 2,
-       "version_minor": 0
-      },
-      "text/plain": [
-       "HBox(children=(IntProgress(value=0, description='epoch training', max=200, style=ProgressStyle(description_wid…"
-      ]
-     },
-     "metadata": {},
-     "output_type": "display_data"
-    },
-    {
-     "data": {
-      "application/vnd.jupyter.widget-view+json": {
-       "model_id": "",
-       "version_major": 2,
-       "version_minor": 0
-      },
-      "text/plain": [
-       "HBox(children=(IntProgress(value=0, description='epoch training', max=200, style=ProgressStyle(description_wid…"
-      ]
-     },
-     "metadata": {},
-     "output_type": "display_data"
-    },
-    {
-     "data": {
-      "application/vnd.jupyter.widget-view+json": {
-       "model_id": "",
-       "version_major": 2,
-       "version_minor": 0
-      },
-      "text/plain": [
-       "HBox(children=(IntProgress(value=0, description='epoch training', max=200, style=ProgressStyle(description_wid…"
-      ]
-     },
-     "metadata": {},
-     "output_type": "display_data"
-    },
-    {
-     "data": {
-      "application/vnd.jupyter.widget-view+json": {
-       "model_id": "",
-       "version_major": 2,
-       "version_minor": 0
-      },
-      "text/plain": [
-       "HBox(children=(IntProgress(value=0, description='epoch training', max=200, style=ProgressStyle(description_wid…"
-      ]
-     },
-     "metadata": {},
-     "output_type": "display_data"
-    },
-    {
-     "data": {
-      "application/vnd.jupyter.widget-view+json": {
-       "model_id": "",
-       "version_major": 2,
-       "version_minor": 0
-      },
-      "text/plain": [
-       "HBox(children=(IntProgress(value=0, description='epoch training', max=200, style=ProgressStyle(description_wid…"
-      ]
-     },
-     "metadata": {},
-     "output_type": "display_data"
-    },
-    {
-     "data": {
-      "application/vnd.jupyter.widget-view+json": {
-       "model_id": "",
-       "version_major": 2,
-       "version_minor": 0
-      },
-      "text/plain": [
-       "HBox(children=(IntProgress(value=0, description='epoch training', max=200, style=ProgressStyle(description_wid…"
-      ]
-     },
-     "metadata": {},
-     "output_type": "display_data"
-    },
-    {
-     "data": {
-      "application/vnd.jupyter.widget-view+json": {
-       "model_id": "",
-       "version_major": 2,
-       "version_minor": 0
-      },
-      "text/plain": [
-       "HBox(children=(IntProgress(value=0, description='epoch training', max=200, style=ProgressStyle(description_wid…"
-      ]
-     },
-     "metadata": {},
-     "output_type": "display_data"
-    },
-    {
-     "data": {
-      "application/vnd.jupyter.widget-view+json": {
-       "model_id": "",
-       "version_major": 2,
-       "version_minor": 0
-      },
-      "text/plain": [
-       "HBox(children=(IntProgress(value=0, description='epoch training', max=200, style=ProgressStyle(description_wid…"
-      ]
-     },
-     "metadata": {},
-     "output_type": "display_data"
-    },
-    {
-     "data": {
-      "application/vnd.jupyter.widget-view+json": {
-       "model_id": "",
-       "version_major": 2,
-       "version_minor": 0
-      },
-      "text/plain": [
-       "HBox(children=(IntProgress(value=0, description='epoch training', max=200, style=ProgressStyle(description_wid…"
-      ]
-     },
-     "metadata": {},
-     "output_type": "display_data"
-    },
-    {
-     "data": {
-      "application/vnd.jupyter.widget-view+json": {
-       "model_id": "",
-       "version_major": 2,
-       "version_minor": 0
-      },
-      "text/plain": [
-       "HBox(children=(IntProgress(value=0, description='epoch training', max=200, style=ProgressStyle(description_wid…"
-      ]
-     },
-     "metadata": {},
-     "output_type": "display_data"
-    },
-    {
-     "data": {
-      "application/vnd.jupyter.widget-view+json": {
-       "model_id": "",
-       "version_major": 2,
-       "version_minor": 0
-      },
-      "text/plain": [
-       "HBox(children=(IntProgress(value=0, description='epoch training', max=200, style=ProgressStyle(description_wid…"
-      ]
-     },
-     "metadata": {},
-     "output_type": "display_data"
-    },
-    {
-     "data": {
-      "application/vnd.jupyter.widget-view+json": {
-       "model_id": "",
-       "version_major": 2,
-       "version_minor": 0
-      },
-      "text/plain": [
-       "HBox(children=(IntProgress(value=0, description='epoch training', max=200, style=ProgressStyle(description_wid…"
-      ]
-     },
-     "metadata": {},
-     "output_type": "display_data"
-    },
-    {
-     "data": {
-      "application/vnd.jupyter.widget-view+json": {
-       "model_id": "",
-       "version_major": 2,
-       "version_minor": 0
-      },
-      "text/plain": [
-       "HBox(children=(IntProgress(value=0, description='epoch training', max=200, style=ProgressStyle(description_wid…"
-      ]
-     },
-     "metadata": {},
-     "output_type": "display_data"
-    },
-    {
-     "data": {
-      "application/vnd.jupyter.widget-view+json": {
-       "model_id": "",
-       "version_major": 2,
-       "version_minor": 0
-      },
-      "text/plain": [
-       "HBox(children=(IntProgress(value=0, description='epoch training', max=200, style=ProgressStyle(description_wid…"
-      ]
-     },
-     "metadata": {},
-     "output_type": "display_data"
-    },
-    {
-     "data": {
-      "application/vnd.jupyter.widget-view+json": {
-       "model_id": "",
-       "version_major": 2,
-       "version_minor": 0
-      },
-      "text/plain": [
-       "HBox(children=(IntProgress(value=0, description='epoch training', max=200, style=ProgressStyle(description_wid…"
-      ]
-     },
-     "metadata": {},
-     "output_type": "display_data"
-    },
-    {
-     "data": {
-      "application/vnd.jupyter.widget-view+json": {
-       "model_id": "",
-       "version_major": 2,
-       "version_minor": 0
-      },
-      "text/plain": [
-       "HBox(children=(IntProgress(value=0, description='epoch training', max=200, style=ProgressStyle(description_wid…"
-      ]
-     },
-     "metadata": {},
-     "output_type": "display_data"
-    },
-    {
-     "data": {
-      "application/vnd.jupyter.widget-view+json": {
-       "model_id": "",
-       "version_major": 2,
-       "version_minor": 0
-      },
-      "text/plain": [
-       "HBox(children=(IntProgress(value=0, description='epoch training', max=200, style=ProgressStyle(description_wid…"
-      ]
-     },
-     "metadata": {},
-     "output_type": "display_data"
-    },
-    {
-     "data": {
-      "application/vnd.jupyter.widget-view+json": {
-       "model_id": "",
-       "version_major": 2,
-       "version_minor": 0
-      },
-      "text/plain": [
-       "HBox(children=(IntProgress(value=0, description='epoch training', max=200, style=ProgressStyle(description_wid…"
-      ]
-     },
-     "metadata": {},
-     "output_type": "display_data"
-    },
-    {
-     "data": {
-      "application/vnd.jupyter.widget-view+json": {
-       "model_id": "",
-       "version_major": 2,
-       "version_minor": 0
-      },
-      "text/plain": [
-       "HBox(children=(IntProgress(value=0, description='epoch training', max=200, style=ProgressStyle(description_wid…"
-      ]
-     },
-     "metadata": {},
-     "output_type": "display_data"
-    },
-    {
-     "data": {
-      "application/vnd.jupyter.widget-view+json": {
-       "model_id": "",
-       "version_major": 2,
-       "version_minor": 0
-      },
-      "text/plain": [
-       "HBox(children=(IntProgress(value=0, description='epoch training', max=200, style=ProgressStyle(description_wid…"
-      ]
-     },
-     "metadata": {},
-     "output_type": "display_data"
-    },
-    {
-     "data": {
-      "application/vnd.jupyter.widget-view+json": {
-       "model_id": "",
-       "version_major": 2,
-       "version_minor": 0
-      },
-      "text/plain": [
-       "HBox(children=(IntProgress(value=0, description='epoch training', max=200, style=ProgressStyle(description_wid…"
-      ]
-     },
-     "metadata": {},
-     "output_type": "display_data"
-    },
-    {
-     "data": {
-      "application/vnd.jupyter.widget-view+json": {
-       "model_id": "",
-       "version_major": 2,
-       "version_minor": 0
-      },
-      "text/plain": [
-       "HBox(children=(IntProgress(value=0, description='epoch training', max=200, style=ProgressStyle(description_wid…"
-      ]
-     },
-     "metadata": {},
-     "output_type": "display_data"
-    },
-    {
-     "data": {
-      "application/vnd.jupyter.widget-view+json": {
-       "model_id": "",
-       "version_major": 2,
-       "version_minor": 0
-      },
-      "text/plain": [
-       "HBox(children=(IntProgress(value=0, description='epoch training', max=200, style=ProgressStyle(description_wid…"
-      ]
-     },
-     "metadata": {},
-     "output_type": "display_data"
-    },
-    {
-     "data": {
-      "application/vnd.jupyter.widget-view+json": {
-       "model_id": "",
-       "version_major": 2,
-       "version_minor": 0
-      },
-      "text/plain": [
-       "HBox(children=(IntProgress(value=0, description='epoch training', max=200, style=ProgressStyle(description_wid…"
-      ]
-     },
-     "metadata": {},
-     "output_type": "display_data"
-    },
-    {
-     "data": {
-      "application/vnd.jupyter.widget-view+json": {
-       "model_id": "",
-       "version_major": 2,
-       "version_minor": 0
-      },
-      "text/plain": [
-       "HBox(children=(IntProgress(value=0, description='epoch training', max=200, style=ProgressStyle(description_wid…"
-      ]
-     },
-     "metadata": {},
-     "output_type": "display_data"
-    },
-    {
-     "data": {
-      "application/vnd.jupyter.widget-view+json": {
-       "model_id": "",
-       "version_major": 2,
-       "version_minor": 0
-      },
-      "text/plain": [
-       "HBox(children=(IntProgress(value=0, description='epoch training', max=200, style=ProgressStyle(description_wid…"
-      ]
-     },
-     "metadata": {},
-     "output_type": "display_data"
-    },
-    {
-     "data": {
-      "application/vnd.jupyter.widget-view+json": {
-       "model_id": "",
-       "version_major": 2,
-       "version_minor": 0
-      },
-      "text/plain": [
-       "HBox(children=(IntProgress(value=0, description='epoch training', max=200, style=ProgressStyle(description_wid…"
-      ]
-     },
-     "metadata": {},
-     "output_type": "display_data"
-    },
-    {
-     "data": {
-      "application/vnd.jupyter.widget-view+json": {
-       "model_id": "",
-       "version_major": 2,
-       "version_minor": 0
-      },
-      "text/plain": [
-       "HBox(children=(IntProgress(value=0, description='epoch training', max=200, style=ProgressStyle(description_wid…"
-      ]
-     },
-     "metadata": {},
-     "output_type": "display_data"
-    },
-    {
-     "data": {
-      "application/vnd.jupyter.widget-view+json": {
-       "model_id": "",
-       "version_major": 2,
-       "version_minor": 0
-      },
-      "text/plain": [
-       "HBox(children=(IntProgress(value=0, description='epoch training', max=200, style=ProgressStyle(description_wid…"
-      ]
-     },
-     "metadata": {},
-     "output_type": "display_data"
-    },
-    {
-     "data": {
-      "application/vnd.jupyter.widget-view+json": {
-       "model_id": "",
-       "version_major": 2,
-       "version_minor": 0
-      },
-      "text/plain": [
-       "HBox(children=(IntProgress(value=0, description='epoch training', max=200, style=ProgressStyle(description_wid…"
-      ]
-     },
-     "metadata": {},
-     "output_type": "display_data"
-    },
-    {
-     "data": {
-      "application/vnd.jupyter.widget-view+json": {
-       "model_id": "",
-       "version_major": 2,
-       "version_minor": 0
-      },
-      "text/plain": [
-       "HBox(children=(IntProgress(value=0, description='epoch training', max=200, style=ProgressStyle(description_wid…"
-      ]
-     },
-     "metadata": {},
-     "output_type": "display_data"
-    },
-    {
-     "data": {
-      "application/vnd.jupyter.widget-view+json": {
-       "model_id": "",
-       "version_major": 2,
-       "version_minor": 0
-      },
-      "text/plain": [
-       "HBox(children=(IntProgress(value=0, description='epoch training', max=200, style=ProgressStyle(description_wid…"
-      ]
-     },
-     "metadata": {},
-     "output_type": "display_data"
-    },
-    {
-     "data": {
-      "application/vnd.jupyter.widget-view+json": {
-       "model_id": "",
-       "version_major": 2,
-       "version_minor": 0
-      },
-      "text/plain": [
-       "HBox(children=(IntProgress(value=0, description='epoch training', max=200, style=ProgressStyle(description_wid…"
-      ]
-     },
-     "metadata": {},
-     "output_type": "display_data"
-    },
-    {
-     "data": {
-      "application/vnd.jupyter.widget-view+json": {
-       "model_id": "",
-       "version_major": 2,
-       "version_minor": 0
-      },
-      "text/plain": [
-       "HBox(children=(IntProgress(value=0, description='epoch training', max=200, style=ProgressStyle(description_wid…"
-      ]
-     },
-     "metadata": {},
-     "output_type": "display_data"
-    },
-    {
-     "data": {
-      "application/vnd.jupyter.widget-view+json": {
-       "model_id": "",
-       "version_major": 2,
-       "version_minor": 0
-      },
-      "text/plain": [
-       "HBox(children=(IntProgress(value=0, description='epoch training', max=200, style=ProgressStyle(description_wid…"
-      ]
-     },
-     "metadata": {},
-     "output_type": "display_data"
-    },
-    {
-     "data": {
-      "application/vnd.jupyter.widget-view+json": {
-       "model_id": "",
-       "version_major": 2,
-       "version_minor": 0
-      },
-      "text/plain": [
-       "HBox(children=(IntProgress(value=0, description='epoch training', max=200, style=ProgressStyle(description_wid…"
-      ]
-     },
-     "metadata": {},
-     "output_type": "display_data"
-    },
-    {
-     "data": {
-      "application/vnd.jupyter.widget-view+json": {
-       "model_id": "",
-       "version_major": 2,
-       "version_minor": 0
-      },
-      "text/plain": [
-       "HBox(children=(IntProgress(value=0, description='epoch training', max=200, style=ProgressStyle(description_wid…"
-      ]
-     },
-     "metadata": {},
-     "output_type": "display_data"
-    },
-    {
-     "data": {
-      "application/vnd.jupyter.widget-view+json": {
-       "model_id": "",
-       "version_major": 2,
-       "version_minor": 0
-      },
-      "text/plain": [
-       "HBox(children=(IntProgress(value=0, description='epoch training', max=200, style=ProgressStyle(description_wid…"
-      ]
-     },
-     "metadata": {},
-     "output_type": "display_data"
-    },
-    {
-     "data": {
-      "application/vnd.jupyter.widget-view+json": {
-       "model_id": "",
-       "version_major": 2,
-       "version_minor": 0
-      },
-      "text/plain": [
-       "HBox(children=(IntProgress(value=0, description='epoch training', max=200, style=ProgressStyle(description_wid…"
-      ]
-     },
-     "metadata": {},
-     "output_type": "display_data"
-    },
-    {
-     "data": {
-      "application/vnd.jupyter.widget-view+json": {
-       "model_id": "",
-       "version_major": 2,
-       "version_minor": 0
-      },
-      "text/plain": [
-       "HBox(children=(IntProgress(value=0, description='epoch training', max=200, style=ProgressStyle(description_wid…"
-      ]
-     },
-     "metadata": {},
-     "output_type": "display_data"
-    },
-    {
-     "data": {
-      "application/vnd.jupyter.widget-view+json": {
-       "model_id": "",
-       "version_major": 2,
-       "version_minor": 0
-      },
-      "text/plain": [
-       "HBox(children=(IntProgress(value=0, description='epoch training', max=200, style=ProgressStyle(description_wid…"
-      ]
-     },
-     "metadata": {},
-     "output_type": "display_data"
-    },
-    {
-     "data": {
-      "application/vnd.jupyter.widget-view+json": {
-       "model_id": "",
-       "version_major": 2,
-       "version_minor": 0
-      },
-      "text/plain": [
-       "HBox(children=(IntProgress(value=0, description='epoch training', max=200, style=ProgressStyle(description_wid…"
-      ]
-     },
-     "metadata": {},
-     "output_type": "display_data"
-    },
-    {
-     "data": {
-      "application/vnd.jupyter.widget-view+json": {
-       "model_id": "",
-       "version_major": 2,
-       "version_minor": 0
-      },
-      "text/plain": [
-       "HBox(children=(IntProgress(value=0, description='epoch training', max=200, style=ProgressStyle(description_wid…"
-      ]
-     },
-     "metadata": {},
-     "output_type": "display_data"
-    },
-    {
-     "data": {
-      "application/vnd.jupyter.widget-view+json": {
-       "model_id": "",
-       "version_major": 2,
-       "version_minor": 0
-      },
-      "text/plain": [
-       "HBox(children=(IntProgress(value=0, description='epoch training', max=200, style=ProgressStyle(description_wid…"
-      ]
-     },
-     "metadata": {},
-     "output_type": "display_data"
-    },
-    {
-     "data": {
-      "application/vnd.jupyter.widget-view+json": {
-       "model_id": "",
-       "version_major": 2,
-       "version_minor": 0
-      },
-      "text/plain": [
-       "HBox(children=(IntProgress(value=0, description='epoch training', max=200, style=ProgressStyle(description_wid…"
-      ]
-     },
-     "metadata": {},
-     "output_type": "display_data"
-    },
-    {
-     "data": {
-      "application/vnd.jupyter.widget-view+json": {
-       "model_id": "",
-       "version_major": 2,
-       "version_minor": 0
-      },
-      "text/plain": [
-       "HBox(children=(IntProgress(value=0, description='epoch training', max=200, style=ProgressStyle(description_wid…"
-      ]
-     },
-     "metadata": {},
-     "output_type": "display_data"
-    },
-    {
-     "data": {
-      "application/vnd.jupyter.widget-view+json": {
-       "model_id": "",
-       "version_major": 2,
-       "version_minor": 0
-      },
-      "text/plain": [
-       "HBox(children=(IntProgress(value=0, description='epoch training', max=200, style=ProgressStyle(description_wid…"
-      ]
-     },
-     "metadata": {},
-     "output_type": "display_data"
-    },
-    {
-     "data": {
-      "application/vnd.jupyter.widget-view+json": {
-       "model_id": "",
-       "version_major": 2,
-       "version_minor": 0
-      },
-      "text/plain": [
-       "HBox(children=(IntProgress(value=0, description='epoch training', max=200, style=ProgressStyle(description_wid…"
-      ]
-     },
-     "metadata": {},
-     "output_type": "display_data"
-    },
-    {
-     "data": {
-      "application/vnd.jupyter.widget-view+json": {
-       "model_id": "",
-       "version_major": 2,
-       "version_minor": 0
-      },
-      "text/plain": [
-       "HBox(children=(IntProgress(value=0, description='epoch training', max=200, style=ProgressStyle(description_wid…"
-      ]
-     },
-     "metadata": {},
-     "output_type": "display_data"
-    },
-    {
-     "data": {
-      "application/vnd.jupyter.widget-view+json": {
-       "model_id": "",
-       "version_major": 2,
-       "version_minor": 0
-      },
-      "text/plain": [
-       "HBox(children=(IntProgress(value=0, description='epoch training', max=200, style=ProgressStyle(description_wid…"
-      ]
-     },
-     "metadata": {},
-     "output_type": "display_data"
-    },
-    {
-     "data": {
-      "application/vnd.jupyter.widget-view+json": {
-       "model_id": "",
-       "version_major": 2,
-       "version_minor": 0
-      },
-      "text/plain": [
-       "HBox(children=(IntProgress(value=0, description='epoch training', max=200, style=ProgressStyle(description_wid…"
-      ]
-     },
-     "metadata": {},
-     "output_type": "display_data"
-    },
-    {
-     "data": {
-      "application/vnd.jupyter.widget-view+json": {
-       "model_id": "",
-       "version_major": 2,
-       "version_minor": 0
-      },
-      "text/plain": [
-       "HBox(children=(IntProgress(value=0, description='epoch training', max=200, style=ProgressStyle(description_wid…"
-      ]
-     },
-     "metadata": {},
-     "output_type": "display_data"
-    },
-    {
-     "data": {
-      "application/vnd.jupyter.widget-view+json": {
-       "model_id": "",
-       "version_major": 2,
-       "version_minor": 0
-      },
-      "text/plain": [
-       "HBox(children=(IntProgress(value=0, description='epoch training', max=200, style=ProgressStyle(description_wid…"
-      ]
-     },
-     "metadata": {},
-     "output_type": "display_data"
-    },
-    {
-     "data": {
-      "application/vnd.jupyter.widget-view+json": {
-       "model_id": "",
-       "version_major": 2,
-       "version_minor": 0
-      },
-      "text/plain": [
-       "HBox(children=(IntProgress(value=0, description='epoch training', max=200, style=ProgressStyle(description_wid…"
-      ]
-     },
-     "metadata": {},
-     "output_type": "display_data"
-    },
-    {
-     "data": {
-      "application/vnd.jupyter.widget-view+json": {
-       "model_id": "",
-       "version_major": 2,
-       "version_minor": 0
-      },
-      "text/plain": [
-       "HBox(children=(IntProgress(value=0, description='epoch training', max=200, style=ProgressStyle(description_wid…"
-      ]
-     },
-     "metadata": {},
-     "output_type": "display_data"
-    },
-    {
-     "data": {
-      "application/vnd.jupyter.widget-view+json": {
-       "model_id": "",
-       "version_major": 2,
-       "version_minor": 0
-      },
-      "text/plain": [
-       "HBox(children=(IntProgress(value=0, description='epoch training', max=200, style=ProgressStyle(description_wid…"
-      ]
-     },
-     "metadata": {},
-     "output_type": "display_data"
-    },
-    {
-     "data": {
-      "application/vnd.jupyter.widget-view+json": {
-       "model_id": "",
-       "version_major": 2,
-       "version_minor": 0
-      },
-      "text/plain": [
-       "HBox(children=(IntProgress(value=0, description='epoch training', max=200, style=ProgressStyle(description_wid…"
-      ]
-     },
-     "metadata": {},
-     "output_type": "display_data"
-    },
-    {
-     "data": {
-      "application/vnd.jupyter.widget-view+json": {
-       "model_id": "",
-       "version_major": 2,
-       "version_minor": 0
-      },
-      "text/plain": [
-       "HBox(children=(IntProgress(value=0, description='epoch training', max=200, style=ProgressStyle(description_wid…"
-      ]
-     },
-     "metadata": {},
-     "output_type": "display_data"
-    },
-    {
-     "data": {
-      "application/vnd.jupyter.widget-view+json": {
-       "model_id": "",
-       "version_major": 2,
-       "version_minor": 0
-      },
-      "text/plain": [
-       "HBox(children=(IntProgress(value=0, description='epoch training', max=200, style=ProgressStyle(description_wid…"
-      ]
-     },
-     "metadata": {},
-     "output_type": "display_data"
-    },
-    {
-     "data": {
-      "application/vnd.jupyter.widget-view+json": {
-       "model_id": "",
-       "version_major": 2,
-       "version_minor": 0
-      },
-      "text/plain": [
-       "HBox(children=(IntProgress(value=0, description='epoch training', max=200, style=ProgressStyle(description_wid…"
-      ]
-     },
-     "metadata": {},
-     "output_type": "display_data"
-    },
-    {
-     "data": {
-      "application/vnd.jupyter.widget-view+json": {
-       "model_id": "",
-       "version_major": 2,
-       "version_minor": 0
-      },
-      "text/plain": [
-       "HBox(children=(IntProgress(value=0, description='epoch training', max=200, style=ProgressStyle(description_wid…"
-      ]
-     },
-     "metadata": {},
-     "output_type": "display_data"
-    },
-    {
-     "data": {
-      "application/vnd.jupyter.widget-view+json": {
-       "model_id": "",
-       "version_major": 2,
-       "version_minor": 0
-      },
-      "text/plain": [
-       "HBox(children=(IntProgress(value=0, description='epoch training', max=200, style=ProgressStyle(description_wid…"
-      ]
-     },
-     "metadata": {},
-     "output_type": "display_data"
-    },
-     "name": "stderr",
-     "output_type": "stream",
-     "text": [
-      "06/04/2019 10:49:51 - INFO - pytorch_pretrained_bert.tokenization -   loading vocabulary file https://s3.amazonaws.com/models.huggingface.co/bert/bert-base-uncased-vocab.txt from cache at ../../../tasks/bias_classification/results/cache/26bc1ad6c0ac742e9b52263248f6d0f00068293b33709fae12320c0e35ccfbbb.542ce4285a40d23a559526243235df47c5f75c197f04f37d1a0c124c32c9a084\n",
-      "500it [00:00, 6849.54it/s]\n"
-     ]
-    }
-   ],
-   "source": [
-    "params = prepare_model.intialize_params(\"experiment_params.json\")\n",
-    "dataset = prepare_model.initialize_dataset(params.intermediary_task)"
-   ]
-  },
-  {
-   "cell_type": "code",
-   "execution_count": 3,
-   "metadata": {},
-   "outputs": [
-    {
-     "data": {
-      "application/vnd.jupyter.widget-view+json": {
-       "model_id": "",
-       "version_major": 2,
-       "version_minor": 0
-      },
-      "text/plain": [
-       "HBox(children=(IntProgress(value=0, description='epoch training', max=200, style=ProgressStyle(description_wid…"
-      ]
-     },
-     "metadata": {},
-     "output_type": "display_data"
-    },
-    {
-     "data": {
-      "application/vnd.jupyter.widget-view+json": {
-       "model_id": "",
-       "version_major": 2,
-       "version_minor": 0
-      },
-      "text/plain": [
-       "HBox(children=(IntProgress(value=0, description='epoch training', max=200, style=ProgressStyle(description_wid…"
-      ]
-     },
-     "metadata": {},
-     "output_type": "display_data"
-    },
-     "name":"stderr",
-     "output_type": "stream",
-     "text": [
-      "500it [00:00, 133194.79it/s]\n"
-     ]
-    }
-   ],
-   "source": [
-    "path_label_data = params.intermediary_task['task_specific_params']['target_data']\n",
-    "sentence_toks = prepare_model.get_sample_toks(path_label_data)"
-   ]
-  },
-  {
-   "cell_type": "code",
-   "execution_count": 5,
-   "metadata": {},
-   "outputs": [],
-   "source": [
-    "indices = dataset.get_val('index')\n",
-    "intermediary_labels = dataset.get_val('pre_tok_label_ids')\n",
-    "bias_indices = [label.flatten().tolist().index(1) for label in intermediary_labels]"
-   ]
-  },
-  {
-   "cell_type": "code",
-   "execution_count": 6,
-   "metadata": {},
-   "outputs": [
-    {
-     "data": {
-      "application/vnd.jupyter.widget-view+json": {
-       "model_id": "",
-       "version_major": 2,
-       "version_minor": 0
-      },
-      "text/plain": [
-       "HBox(children=(IntProgress(value=0, description='epoch training', max=200, style=ProgressStyle(description_wid…"
-      ]
-     },
-     "metadata": {},
-     "output_type": "display_data"
-    },
-    {
-     "data": {
-      "application/vnd.jupyter.widget-view+json": {
-       "model_id": "",
-       "version_major": 2,
-       "version_minor": 0
-      },
-      "text/plain": [
-       "HBox(children=(IntProgress(value=0, description='epoch training', max=200, style=ProgressStyle(description_wid…"
-      ]
-     },
-     "metadata": {},
-     "output_type": "display_data"
-    },
-    {
-     "data": {
-      "application/vnd.jupyter.widget-view+json": {
-       "model_id": "",
-       "version_major": 2,
-       "version_minor": 0
-      },
-      "text/plain": [
-       "HBox(children=(IntProgress(value=0, description='epoch training', max=200, style=ProgressStyle(description_wid…"
-      ]
-     },
-     "metadata": {},
-     "output_type": "display_data"
-    },
-    {
-     "data": {
-      "application/vnd.jupyter.widget-view+json": {
-       "model_id": "",
-       "version_major": 2,
-       "version_minor": 0
-      },
-      "text/plain": [
-       "HBox(children=(IntProgress(value=0, description='epoch training', max=200, style=ProgressStyle(description_wid…"
-      ]
-     },
-     "metadata": {},
-     "output_type": "display_data"
-    },
-    {
-     "data": {
-      "application/vnd.jupyter.widget-view+json": {
-       "model_id": "",
-       "version_major": 2,
-       "version_minor": 0
-      },
-      "text/plain": [
-       "HBox(children=(IntProgress(value=0, description='epoch training', max=200, style=ProgressStyle(description_wid…"
-      ]
-     },
-     "metadata": {},
-     "output_type": "display_data"
-    },
-    {
-     "name": "stdout",
-     "output_type": "stream",
-     "text": [
-      "\n"
-     ]
-    }
-   ],
-   "source": [
-    "statistics = run_boostrapping(classification_experiment, dataset, params, input_key='pos', label_key='bias_label', threshold=0.42)"
-   ]
-  },
-  {
-   "cell_type": "code",
-   "execution_count": 29,
-   "metadata": {},
-   "outputs": [
-    {
-     "data": {
-      "text/plain": [
-       "{'auc': [(0.80824826748216, 0.9235432127396412), 0.86617697180165],\n",
-       " 'accuracy': [(0.7316964285714285, 0.8571428571428571), 0.7985714285714287]}"
-      ]
-     },
-     "execution_count": 29,
-     "metadata": {},
-     "output_type": "execute_result"
-    }
-   ],
-   "source": [
-    "statistics"
-   ]
-  },
-  {
-   "cell_type": "markdown",
-   "metadata": {},
-   "source": [
-    "print(params.final_task)"
-   ]
-  },
-  {
-   "cell_type": "code",
-   "execution_count": 30,
-   "metadata": {},
-   "outputs": [],
-   "source": [
-    "#reloading classification experiment with new experiments\n",
-    "params = prepare_model.intialize_params(\"experiment_params.json\") \n",
-    "classification_experiment = prepare_model.initialize_classification_experiment(params.final_task)"
-   ]
-  },
-  {
-   "cell_type": "code",
-   "execution_count": 31,
-   "metadata": {
-    "scrolled": true
-   },
-   "outputs": [
-    {
-     "name": "stdout",
-     "output_type": "stream",
-     "text": [
-<<<<<<< HEAD
-      "{'model': 'log_reg', 'data_split': {'train_split': 0.7, 'eval_split': 0.3, 'test_split': 0}, 'training_params': {'num_epochs': 200, 'batch_size': 32, 'lr': 0.01}}\n"
-=======
-      "\r"
->>>>>>> 990e5d4b
-     ]
-    }
-   ],
-   "source": [
-   "print(params.final_task)",
-   "execution_count": 27,
-   "metadata": {},
-   "outputs": [],
-   "source": [
-    "data_split = params.final_task['data_split']\n",
-    "batch_size = params.final_task['training_params']['batch_size']\n",
-    "train_dataloader, eval_dataloader, test_dataloader = dataset.split_train_eval_test(**data_split, batch_size=batch_size)"
-   ]a
- ]
-  },
-  {
-   "cell_type": "markdown",
-   "metadata": {},
-   "source": [
-    "Boostrapping procedure "
-   "metadata": {},
-   "outputs": [],
-   "source": [
-    "#reloading classification experiment with new experiments\n",
-    "params = prepare_model.intialize_params(\"experiment_params.json\") \n",
-    "classification_experiment = prepare_model.initialize_classification_experiment(params.final_task)"
-   ]
-  },
-  {
-   "cell_type": "code",
-   "execution_count": 31,
-   "metadata": {
-    "scrolled": true
-   },
-   "outputs": [
-    {
-     "name": "stdout",
-     "output_type": "stream",
-     "text": [
-      "{'model': 'log_reg', 'data_split': {'train_split': 0.7, 'eval_split': 0.3, 'test_split': 0}, 'training_params': {'num_epochs': 200, 'batch_size': 32, 'lr': 0.01}}\n"
-     ]
-    }
-   ],
-   "source": [
-    "print(params.final_task)"
-   ]
-  },
-  {
-   "cell_type": "markdown",
-   "metadata": {},
-   "source": [
-    "Boostrapping procedure "
-   ]
-  },
-  {
-   "cell_type": "code",
-   "execution_count": 34,
-   "metadata": {},
-   "outputs": [
-    {
-     "data": {
-      "application/vnd.jupyter.widget-view+json": {
-       "model_id": "8b89c889a7d048ad885ad3721e60f669",
-       "version_major": 2,
-       "version_minor": 0
-      },
-      "text/plain": [
-       "HBox(children=(IntProgress(value=0, description='Bootstrapping', style=ProgressStyle(description_width='initia…"
-      ]
-     },
-     "metadata": {},
-     "output_type": "display_data"
-    },
-    {
-     "data": {
-      "application/vnd.jupyter.widget-view+json": {
-       "model_id": "",
-       "version_major": 2,
-       "version_minor": 0
-      },
-      "text/plain": [
-       "HBox(children=(IntProgress(value=0, description='epoch training', max=200, style=ProgressStyle(description_wid…"
-      ]
-     },
-     "metadata": {},
-     "output_type": "display_data"
-    },
-    {
-     "data": {
-      "application/vnd.jupyter.widget-view+json": {
-       "model_id": "",
-       "version_major": 2,
-       "version_minor": 0
-      },
-      "text/plain": [
-       "HBox(children=(IntProgress(value=0, description='epoch training', max=200, style=ProgressStyle(description_wid…"
-      ]
-     },
-     "metadata": {},
-     "output_type": "display_data"
-    },
-    {
-     "data": {
-      "application/vnd.jupyter.widget-view+json": {
-       "model_id": "",
-       "version_major": 2,
-       "version_minor": 0
-      },
-      "text/plain": [
-       "HBox(children=(IntProgress(value=0, description='epoch training', max=200, style=ProgressStyle(description_wid…"
-      ]
-     },
-     "metadata": {},
-     "output_type": "display_data"
-    },
-    {
-     "data": {
-      "application/vnd.jupyter.widget-view+json": {
-       "model_id": "",
-       "version_major": 2,
-       "version_minor": 0
-      },
-      "text/plain": [
-       "HBox(children=(IntProgress(value=0, description='epoch training', max=200, style=ProgressStyle(description_wid…"
-      ]
-     },
-     "metadata": {},
-     "output_type": "display_data"
-    },
-    {
-     "data": {
-      "application/vnd.jupyter.widget-view+json": {
-       "model_id": "",
-       "version_major": 2,
-       "version_minor": 0
-      },
-      "text/plain": [
-       "HBox(children=(IntProgress(value=0, description='epoch training', max=200, style=ProgressStyle(description_wid…"
-      ]
-     },
-     "metadata": {},
-     "output_type": "display_data"
-    },
-    {
-     "data": {
-      "application/vnd.jupyter.widget-view+json": {
-       "model_id": "",
-       "version_major": 2,
-       "version_minor": 0
-      },
-      "text/plain": [
-       "HBox(children=(IntProgress(value=0, description='epoch training', max=200, style=ProgressStyle(description_wid…"
-      ]
-     },
-     "metadata": {},
-     "output_type": "display_data"
-    },
-    {
-     "data": {
-      "application/vnd.jupyter.widget-view+json": {
-       "model_id": "",
-       "version_major": 2,
-       "version_minor": 0
-      },
-      "text/plain": [
-       "HBox(children=(IntProgress(value=0, description='epoch training', max=200, style=ProgressStyle(description_wid…"
-      ]
-     },
-     "metadata": {},
-     "output_type": "display_data"
-    },
-    {
-     "data": {
-      "application/vnd.jupyter.widget-view+json": {
-       "model_id": "",
-       "version_major": 2,
-       "version_minor": 0
-      },
-      "text/plain": [
-       "HBox(children=(IntProgress(value=0, description='epoch training', max=200, style=ProgressStyle(description_wid…"
-      ]
-     },
-     "metadata": {},
-     "output_type": "display_data"
-    },
-    {
-     "data": {
-      "application/vnd.jupyter.widget-view+json": {
-       "model_id": "",
-       "version_major": 2,
-       "version_minor": 0
-      },
-      "text/plain": [
-       "HBox(children=(IntProgress(value=0, description='epoch training', max=200, style=ProgressStyle(description_wid…"
-      ]
-     },
-     "metadata": {},
-     "output_type": "display_data"
-    },
-    {
-     "data": {
-      "application/vnd.jupyter.widget-view+json": {
-       "model_id": "",
-       "version_major": 2,
-       "version_minor": 0
-      },
-      "text/plain": [
-       "HBox(children=(IntProgress(value=0, description='epoch training', max=200, style=ProgressStyle(description_wid…"
-      ]
-     },
-     "metadata": {},
-     "output_type": "display_data"
-    },
-    {
-     "data": {
-      "application/vnd.jupyter.widget-view+json": {
-       "model_id": "",
-       "version_major": 2,
-       "version_minor": 0
-      },
-      "text/plain": [
-       "HBox(children=(IntProgress(value=0, description='epoch training', max=200, style=ProgressStyle(description_wid…"
-      ]
-     },
-     "metadata": {},
-     "output_type": "display_data"
-    },
-    {
-     "data": {
-      "application/vnd.jupyter.widget-view+json": {
-       "model_id": "",
-       "version_major": 2,
-       "version_minor": 0
-      },
-      "text/plain": [
-       "HBox(children=(IntProgress(value=0, description='epoch training', max=200, style=ProgressStyle(description_wid…"
-      ]
-     },
-     "metadata": {},
-     "output_type": "display_data"
-    },
-    {
-     "data": {
-      "application/vnd.jupyter.widget-view+json": {
-       "model_id": "",
-       "version_major": 2,
-       "version_minor": 0
-      },
-      "text/plain": [
-       "HBox(children=(IntProgress(value=0, description='epoch training', max=200, style=ProgressStyle(description_wid…"
-      ]
-     },
-     "metadata": {},
-     "output_type": "display_data"
-    },
-    {
-     "data": {
-      "application/vnd.jupyter.widget-view+json": {
-       "model_id": "",
-       "version_major": 2,
-       "version_minor": 0
-      },
-      "text/plain": [
-       "HBox(children=(IntProgress(value=0, description='epoch training', max=200, style=ProgressStyle(description_wid…"
-      ]
-     },
-     "metadata": {},
-     "output_type": "display_data"
-    },
-    {
-     "data": {
-      "application/vnd.jupyter.widget-view+json": {
-       "model_id": "",
-       "version_major": 2,
-       "version_minor": 0
-      },
-      "text/plain": [
-       "HBox(children=(IntProgress(value=0, description='epoch training', max=200, style=ProgressStyle(description_wid…"
-      ]
-     },
-     "metadata": {},
-     "output_type": "display_data"
-    },
-    {
-     "data": {
-      "application/vnd.jupyter.widget-view+json": {
-       "model_id": "",
-       "version_major": 2,
-       "version_minor": 0
-      },
-      "text/plain": [
-       "HBox(children=(IntProgress(value=0, description='epoch training', max=200, style=ProgressStyle(description_wid…"
-      ]
-     },
-     "metadata": {},
-     "output_type": "display_data"
-    },
-    {
-     "data": {
-      "application/vnd.jupyter.widget-view+json": {
-       "model_id": "",
-       "version_major": 2,
-       "version_minor": 0
-      },
-      "text/plain": [
-       "HBox(children=(IntProgress(value=0, description='epoch training', max=200, style=ProgressStyle(description_wid…"
-      ]
-     },
-     "metadata": {},
-     "output_type": "display_data"
-    },
-    {
-     "data": {
-      "application/vnd.jupyter.widget-view+json": {
-       "model_id": "",
-       "version_major": 2,
-       "version_minor": 0
-      },
-      "text/plain": [
-       "HBox(children=(IntProgress(value=0, description='epoch training', max=200, style=ProgressStyle(description_wid…"
-      ]
-     },
-     "metadata": {},
-     "output_type": "display_data"
-    },
-    {
-     "data": {
-      "application/vnd.jupyter.widget-view+json": {
-       "model_id": "",
-       "version_major": 2,
-       "version_minor": 0
-      },
-      "text/plain": [
-       "HBox(children=(IntProgress(value=0, description='epoch training', max=200, style=ProgressStyle(description_wid…"
-      ]
-     },
-     "metadata": {},
-     "output_type": "display_data"
-    },
-    {
-     "data": {
-      "application/vnd.jupyter.widget-view+json": {
-       "model_id": "",
-       "version_major": 2,
-       "version_minor": 0
-      },
-      "text/plain": [
-       "HBox(children=(IntProgress(value=0, description='epoch training', max=200, style=ProgressStyle(description_wid…"
-      ]
-     },
-     "metadata": {},
-     "output_type": "display_data"
-    },
-    {
-     "data": {
-      "application/vnd.jupyter.widget-view+json": {
-       "model_id": "",
-       "version_major": 2,
-       "version_minor": 0
-      },
-      "text/plain": [
-       "HBox(children=(IntProgress(value=0, description='epoch training', max=200, style=ProgressStyle(description_wid…"
-      ]
-     },
-     "metadata": {},
-     "output_type": "display_data"
-    },
-    {
-     "data": {
-      "application/vnd.jupyter.widget-view+json": {
-       "model_id": "",
-       "version_major": 2,
-       "version_minor": 0
-      },
-      "text/plain": [
-       "HBox(children=(IntProgress(value=0, description='epoch training', max=200, style=ProgressStyle(description_wid…"
-      ]
-     },
-     "metadata": {},
-     "output_type": "display_data"
-    },
-    {
-     "data": {
-      "application/vnd.jupyter.widget-view+json": {
-       "model_id": "",
-       "version_major": 2,
-       "version_minor": 0
-      },
-      "text/plain": [
-       "HBox(children=(IntProgress(value=0, description='epoch training', max=200, style=ProgressStyle(description_wid…"
-      ]
-     },
-     "metadata": {},
-     "output_type": "display_data"
-    },
-    {
-     "data": {
-      "application/vnd.jupyter.widget-view+json": {
-       "model_id": "",
-       "version_major": 2,
-       "version_minor": 0
-      },
-      "text/plain": [
-       "HBox(children=(IntProgress(value=0, description='epoch training', max=200, style=ProgressStyle(description_wid…"
-      ]
-     },
-     "metadata": {},
-     "output_type": "display_data"
-    },
-    {
-     "data": {
-      "application/vnd.jupyter.widget-view+json": {
-       "model_id": "",
-       "version_major": 2,
-       "version_minor": 0
-      },
-      "text/plain": [
-       "HBox(children=(IntProgress(value=0, description='epoch training', max=200, style=ProgressStyle(description_wid…"
-      ]
-     },
-     "metadata": {},
-     "output_type": "display_data"
-    },
-    {
-     "data": {
-      "application/vnd.jupyter.widget-view+json": {
-       "model_id": "",
-       "version_major": 2,
-       "version_minor": 0
-      },
-      "text/plain": [
-       "HBox(children=(IntProgress(value=0, description='epoch training', max=200, style=ProgressStyle(description_wid…"
-      ]
-     },
-     "metadata": {},
-     "output_type": "display_data"
-    },
-    {
-     "data": {
-      "application/vnd.jupyter.widget-view+json": {
-       "model_id": "",
-       "version_major": 2,
-       "version_minor": 0
-      },
-      "text/plain": [
-       "HBox(children=(IntProgress(value=0, description='epoch training', max=200, style=ProgressStyle(description_wid…"
-      ]
-     },
-     "metadata": {},
-     "output_type": "display_data"
-    },
-    {
-     "data": {
-      "application/vnd.jupyter.widget-view+json": {
-       "model_id": "",
-       "version_major": 2,
-       "version_minor": 0
-      },
-      "text/plain": [
-       "HBox(children=(IntProgress(value=0, description='epoch training', max=200, style=ProgressStyle(description_wid…"
-      ]
-     },
-     "metadata": {},
-     "output_type": "display_data"
-    },
-    {
-     "data": {
-      "application/vnd.jupyter.widget-view+json": {
-       "model_id": "",
-       "version_major": 2,
-       "version_minor": 0
-      },
-      "text/plain": [
-       "HBox(children=(IntProgress(value=0, description='epoch training', max=200, style=ProgressStyle(description_wid…"
-      ]
-     },
-     "metadata": {},
-     "output_type": "display_data"
-    },
-    {
-     "data": {
-      "application/vnd.jupyter.widget-view+json": {
-       "model_id": "",
-       "version_major": 2,
-       "version_minor": 0
-      },
-      "text/plain": [
-       "HBox(children=(IntProgress(value=0, description='epoch training', max=200, style=ProgressStyle(description_wid…"
-      ]
-     },
-     "metadata": {},
-     "output_type": "display_data"
-    },
-    {
-     "data": {
-      "application/vnd.jupyter.widget-view+json": {
-       "model_id": "",
-       "version_major": 2,
-       "version_minor": 0
-      },
-      "text/plain": [
-       "HBox(children=(IntProgress(value=0, description='epoch training', max=200, style=ProgressStyle(description_wid…"
-      ]
-     },
-     "metadata": {},
-     "output_type": "display_data"
-    },
-    {
-     "data": {
-      "application/vnd.jupyter.widget-view+json": {
-       "model_id": "",
-       "version_major": 2,
-       "version_minor": 0
-      },
-      "text/plain": [
-       "HBox(children=(IntProgress(value=0, description='epoch training', max=200, style=ProgressStyle(description_wid…"
-      ]
-     },
-     "metadata": {},
-     "output_type": "display_data"
-    },
-    {
-     "data": {
-      "application/vnd.jupyter.widget-view+json": {
-       "model_id": "",
-       "version_major": 2,
-       "version_minor": 0
-      },
-      "text/plain": [
-       "HBox(children=(IntProgress(value=0, description='epoch training', max=200, style=ProgressStyle(description_wid…"
-      ]
-     },
-     "metadata": {},
-     "output_type": "display_data"
-    },
-    {
-     "data": {
-      "application/vnd.jupyter.widget-view+json": {
-       "model_id": "",
-       "version_major": 2,
-       "version_minor": 0
-      },
-      "text/plain": [
-       "HBox(children=(IntProgress(value=0, description='epoch training', max=200, style=ProgressStyle(description_wid…"
-      ]
-     },
-     "metadata": {},
-     "output_type": "display_data"
-    },
-    {
-     "data": {
-      "application/vnd.jupyter.widget-view+json": {
-       "model_id": "",
-       "version_major": 2,
-       "version_minor": 0
-      },
-      "text/plain": [
-       "HBox(children=(IntProgress(value=0, description='epoch training', max=200, style=ProgressStyle(description_wid…"
-      ]
-     },
-     "metadata": {},
-     "output_type": "display_data"
-    },
-    {
-     "data": {
-      "application/vnd.jupyter.widget-view+json": {
-       "model_id": "",
-       "version_major": 2,
-       "version_minor": 0
-      },
-      "text/plain": [
-       "HBox(children=(IntProgress(value=0, description='epoch training', max=200, style=ProgressStyle(description_wid…"
-      ]
-     },
-     "metadata": {},
-     "output_type": "display_data"
-    },
-    {
-     "data": {
-      "application/vnd.jupyter.widget-view+json": {
-       "model_id": "",
-       "version_major": 2,
-       "version_minor": 0
-      },
-      "text/plain": [
-       "HBox(children=(IntProgress(value=0, description='epoch training', max=200, style=ProgressStyle(description_wid…"
-      ]
-     },
-     "metadata": {},
-     "output_type": "display_data"
-    },
-    {
-     "data": {
-      "application/vnd.jupyter.widget-view+json": {
-       "model_id": "",
-       "version_major": 2,
-       "version_minor": 0
-      },
-      "text/plain": [
-       "HBox(children=(IntProgress(value=0, description='epoch training', max=200, style=ProgressStyle(description_wid…"
-      ]
-     },
-     "metadata": {},
-     "output_type": "display_data"
-    },
-    {
-     "data": {
-      "application/vnd.jupyter.widget-view+json": {
-       "model_id": "",
-       "version_major": 2,
-       "version_minor": 0
-      },
-      "text/plain": [
-       "HBox(children=(IntProgress(value=0, description='epoch training', max=200, style=ProgressStyle(description_wid…"
-      ]
-     },
-     "metadata": {},
-     "output_type": "display_data"
-    },
-    {
-     "data": {
-      "application/vnd.jupyter.widget-view+json": {
-       "model_id": "",
-       "version_major": 2,
-       "version_minor": 0
-      },
-      "text/plain": [
-       "HBox(children=(IntProgress(value=0, description='epoch training', max=200, style=ProgressStyle(description_wid…"
-      ]
-     },
-     "metadata": {},
-     "output_type": "display_data"
-    },
-    {
-     "data": {
-      "application/vnd.jupyter.widget-view+json": {
-       "model_id": "",
-       "version_major": 2,
-       "version_minor": 0
-      },
-      "text/plain": [
-       "HBox(children=(IntProgress(value=0, description='epoch training', max=200, style=ProgressStyle(description_wid…"
-      ]
-     },
-     "metadata": {},
-     "output_type": "display_data"
-    },
-    {
-     "data": {
-      "application/vnd.jupyter.widget-view+json": {
-       "model_id": "",
-       "version_major": 2,
-       "version_minor": 0
-      },
-      "text/plain": [
-       "HBox(children=(IntProgress(value=0, description='epoch training', max=200, style=ProgressStyle(description_wid…"
-      ]
-     },
-     "metadata": {},
-     "output_type": "display_data"
-    },
-    {
-     "data": {
-      "application/vnd.jupyter.widget-view+json": {
-       "model_id": "",
-       "version_major": 2,
-       "version_minor": 0
-      },
-      "text/plain": [
-       "HBox(children=(IntProgress(value=0, description='epoch training', max=200, style=ProgressStyle(description_wid…"
-      ]
-     },
-     "metadata": {},
-     "output_type": "display_data"
-    },
-    {
-     "data": {
-      "application/vnd.jupyter.widget-view+json": {
-       "model_id": "",
-       "version_major": 2,
-       "version_minor": 0
-      },
-      "text/plain": [
-       "HBox(children=(IntProgress(value=0, description='epoch training', max=200, style=ProgressStyle(description_wid…"
-      ]
-     },
-     "metadata": {},
-     "output_type": "display_data"
-    },
-    {
-     "data": {
-      "application/vnd.jupyter.widget-view+json": {
-       "model_id": "",
-       "version_major": 2,
-       "version_minor": 0
-      },
-      "text/plain": [
-       "HBox(children=(IntProgress(value=0, description='epoch training', max=200, style=ProgressStyle(description_wid…"
-      ]
-     },
-     "metadata": {},
-     "output_type": "display_data"
-    },
-    {
-     "data": {
-      "application/vnd.jupyter.widget-view+json": {
-       "model_id": "",
-       "version_major": 2,
-       "version_minor": 0
-      },
-      "text/plain": [
-       "HBox(children=(IntProgress(value=0, description='epoch training', max=200, style=ProgressStyle(description_wid…"
-      ]
-     },
-     "metadata": {},
-     "output_type": "display_data"
-    },
-    {
-     "data": {
-      "application/vnd.jupyter.widget-view+json": {
-       "model_id": "",
-       "version_major": 2,
-       "version_minor": 0
-      },
-      "text/plain": [
-       "HBox(children=(IntProgress(value=0, description='epoch training', max=200, style=ProgressStyle(description_wid…"
-      ]
-     },
-     "metadata": {},
-     "output_type": "display_data"
-    },
-    {
-     "data": {
-      "application/vnd.jupyter.widget-view+json": {
-       "model_id": "",
-       "version_major": 2,
-       "version_minor": 0
-      },
-      "text/plain": [
-       "HBox(children=(IntProgress(value=0, description='epoch training', max=200, style=ProgressStyle(description_wid…"
-      ]
-     },
-     "metadata": {},
-     "output_type": "display_data"
-    },
-    {
-     "data": {
-      "application/vnd.jupyter.widget-view+json": {
-       "model_id": "",
-       "version_major": 2,
-       "version_minor": 0
-      },
-      "text/plain": [
-       "HBox(children=(IntProgress(value=0, description='epoch training', max=200, style=ProgressStyle(description_wid…"
-      ]
-     },
-     "metadata": {},
-     "output_type": "display_data"
-    },
-    {
-     "data": {
-      "application/vnd.jupyter.widget-view+json": {
-       "model_id": "",
-       "version_major": 2,
-       "version_minor": 0
-      },
-      "text/plain": [
-       "HBox(children=(IntProgress(value=0, description='epoch training', max=200, style=ProgressStyle(description_wid…"
-      ]
-     },
-     "metadata": {},
-     "output_type": "display_data"
-    },
-    {
-     "data": {
-      "application/vnd.jupyter.widget-view+json": {
-       "model_id": "",
-       "version_major": 2,
-       "version_minor": 0
-      },
-      "text/plain": [
-       "HBox(children=(IntProgress(value=0, description='epoch training', max=200, style=ProgressStyle(description_wid…"
-      ]
-     },
-     "metadata": {},
-     "output_type": "display_data"
-    },
-    {
-     "data": {
-      "application/vnd.jupyter.widget-view+json": {
-       "model_id": "",
-       "version_major": 2,
-       "version_minor": 0
-      },
-      "text/plain": [
-       "HBox(children=(IntProgress(value=0, description='epoch training', max=200, style=ProgressStyle(description_wid…"
-      ]
-     },
-     "metadata": {},
-     "output_type": "display_data"
-    },
-    {
-     "data": {
-      "application/vnd.jupyter.widget-view+json": {
-       "model_id": "",
-       "version_major": 2,
-       "version_minor": 0
-      },
-      "text/plain": [
-       "HBox(children=(IntProgress(value=0, description='epoch training', max=200, style=ProgressStyle(description_wid…"
-      ]
-     },
-     "metadata": {},
-     "output_type": "display_data"
-    },
-    {
-     "data": {
-      "application/vnd.jupyter.widget-view+json": {
-       "model_id": "",
-       "version_major": 2,
-       "version_minor": 0
-      },
-      "text/plain": [
-       "HBox(children=(IntProgress(value=0, description='epoch training', max=200, style=ProgressStyle(description_wid…"
-      ]
-     },
-     "metadata": {},
-     "output_type": "display_data"
-    },
-    {
-     "data": {
-      "application/vnd.jupyter.widget-view+json": {
-       "model_id": "",
-       "version_major": 2,
-       "version_minor": 0
-      },
-      "text/plain": [
-       "HBox(children=(IntProgress(value=0, description='epoch training', max=200, style=ProgressStyle(description_wid…"
-      ]
-     },
-     "metadata": {},
-     "output_type": "display_data"
-    },
-    {
-     "data": {
-      "application/vnd.jupyter.widget-view+json": {
-       "model_id": "",
-       "version_major": 2,
-       "version_minor": 0
-      },
-      "text/plain": [
-       "HBox(children=(IntProgress(value=0, description='epoch training', max=200, style=ProgressStyle(description_wid…"
-      ]
-     },
-     "metadata": {},
-     "output_type": "display_data"
-    },
-    {
-     "data": {
-      "application/vnd.jupyter.widget-view+json": {
-       "model_id": "",
-       "version_major": 2,
-       "version_minor": 0
-      },
-      "text/plain": [
-       "HBox(children=(IntProgress(value=0, description='epoch training', max=200, style=ProgressStyle(description_wid…"
-      ]
-     },
-     "metadata": {},
-     "output_type": "display_data"
-    },
-    {
-     "data": {
-      "application/vnd.jupyter.widget-view+json": {
-       "model_id": "",
-       "version_major": 2,
-       "version_minor": 0
-      },
-      "text/plain": [
-       "HBox(children=(IntProgress(value=0, description='epoch training', max=200, style=ProgressStyle(description_wid…"
-      ]
-     },
-     "metadata": {},
-     "output_type": "display_data"
-    },
-    {
-     "data": {
-      "application/vnd.jupyter.widget-view+json": {
-       "model_id": "",
-       "version_major": 2,
-       "version_minor": 0
-      },
-      "text/plain": [
-       "HBox(children=(IntProgress(value=0, description='epoch training', max=200, style=ProgressStyle(description_wid…"
-      ]
-     },
-     "metadata": {},
-     "output_type": "display_data"
-    },
-    {
-     "data": {
-      "application/vnd.jupyter.widget-view+json": {
-       "model_id": "",
-       "version_major": 2,
-       "version_minor": 0
-      },
-      "text/plain": [
-       "HBox(children=(IntProgress(value=0, description='epoch training', max=200, style=ProgressStyle(description_wid…"
-      ]
-     },
-     "metadata": {},
-     "output_type": "display_data"
-    },
-    {
-     "data": {
-      "application/vnd.jupyter.widget-view+json": {
-       "model_id": "",
-       "version_major": 2,
-       "version_minor": 0
-      },
-      "text/plain": [
-       "HBox(children=(IntProgress(value=0, description='epoch training', max=200, style=ProgressStyle(description_wid…"
-      ]
-     },
-     "metadata": {},
-     "output_type": "display_data"
-    },
-    {
-     "data": {
-      "application/vnd.jupyter.widget-view+json": {
-       "model_id": "",
-       "version_major": 2,
-       "version_minor": 0
-      },
-      "text/plain": [
-       "HBox(children=(IntProgress(value=0, description='epoch training', max=200, style=ProgressStyle(description_wid…"
-      ]
-     },
-     "metadata": {},
-     "output_type": "display_data"
-    },
-    {
-     "data": {
-      "application/vnd.jupyter.widget-view+json": {
-       "model_id": "",
-       "version_major": 2,
-       "version_minor": 0
-      },
-      "text/plain": [
-       "HBox(children=(IntProgress(value=0, description='epoch training', max=200, style=ProgressStyle(description_wid…"
-      ]
-     },
-     "metadata": {},
-     "output_type": "display_data"
-    },
-    {
-     "data": {
-      "application/vnd.jupyter.widget-view+json": {
-       "model_id": "",
-       "version_major": 2,
-       "version_minor": 0
-      },
-      "text/plain": [
-       "HBox(children=(IntProgress(value=0, description='epoch training', max=200, style=ProgressStyle(description_wid…"
-      ]
-     },
-     "metadata": {},
-     "output_type": "display_data"
-    },
-    {
-     "data": {
-      "application/vnd.jupyter.widget-view+json": {
-       "model_id": "",
-       "version_major": 2,
-       "version_minor": 0
-      },
-      "text/plain": [
-       "HBox(children=(IntProgress(value=0, description='epoch training', max=200, style=ProgressStyle(description_wid…"
-      ]
-     },
-     "metadata": {},
-     "output_type": "display_data"
-    },
-    {
-     "data": {
-      "application/vnd.jupyter.widget-view+json": {
-       "model_id": "",
-       "version_major": 2,
-       "version_minor": 0
-      },
-      "text/plain": [
-       "HBox(children=(IntProgress(value=0, description='epoch training', max=200, style=ProgressStyle(description_wid…"
-      ]
-     },
-     "metadata": {},
-     "output_type": "display_data"
-    },
-    {
-     "data": {
-      "application/vnd.jupyter.widget-view+json": {
-       "model_id": "",
-       "version_major": 2,
-       "version_minor": 0
-      },
-      "text/plain": [
-       "HBox(children=(IntProgress(value=0, description='epoch training', max=200, style=ProgressStyle(description_wid…"
-      ]
-     },
-     "metadata": {},
-     "output_type": "display_data"
-    },
-    {
-     "data": {
-      "application/vnd.jupyter.widget-view+json": {
-       "model_id": "",
-       "version_major": 2,
-       "version_minor": 0
-      },
-      "text/plain": [
-       "HBox(children=(IntProgress(value=0, description='epoch training', max=200, style=ProgressStyle(description_wid…"
-      ]
-     },
-     "metadata": {},
-     "output_type": "display_data"
-    },
-    {
-     "data": {
-      "application/vnd.jupyter.widget-view+json": {
-       "model_id": "",
-       "version_major": 2,
-       "version_minor": 0
-      },
-      "text/plain": [
-       "HBox(children=(IntProgress(value=0, description='epoch training', max=200, style=ProgressStyle(description_wid…"
-      ]
-     },
-     "metadata": {},
-     "output_type": "display_data"
-    },
-    {
-     "data": {
-      "application/vnd.jupyter.widget-view+json": {
-       "model_id": "",
-       "version_major": 2,
-       "version_minor": 0
-      },
-      "text/plain": [
-       "HBox(children=(IntProgress(value=0, description='epoch training', max=200, style=ProgressStyle(description_wid…"
-      ]
-     },
-     "metadata": {},
-     "output_type": "display_data"
-    },
-    {
-     "data": {
-      "application/vnd.jupyter.widget-view+json": {
-       "model_id": "",
-       "version_major": 2,
-       "version_minor": 0
-      },
-      "text/plain": [
-       "HBox(children=(IntProgress(value=0, description='epoch training', max=200, style=ProgressStyle(description_wid…"
-      ]
-     },
-     "metadata": {},
-     "output_type": "display_data"
-    },
-    {
-     "data": {
-      "application/vnd.jupyter.widget-view+json": {
-       "model_id": "",
-       "version_major": 2,
-       "version_minor": 0
-      },
-      "text/plain": [
-       "HBox(children=(IntProgress(value=0, description='epoch training', max=200, style=ProgressStyle(description_wid…"
-      ]
-     },
-     "metadata": {},
-     "output_type": "display_data"
-    },
-    {
-     "data": {
-      "application/vnd.jupyter.widget-view+json": {
-       "model_id": "",
-       "version_major": 2,
-       "version_minor": 0
-      },
-      "text/plain": [
-       "HBox(children=(IntProgress(value=0, description='epoch training', max=200, style=ProgressStyle(description_wid…"
-      ]
-     },
-     "metadata": {},
-     "output_type": "display_data"
-    },
-    {
-     "data": {
-      "application/vnd.jupyter.widget-view+json": {
-       "model_id": "",
-       "version_major": 2,
-       "version_minor": 0
-      },
-      "text/plain": [
-       "HBox(children=(IntProgress(value=0, description='epoch training', max=200, style=ProgressStyle(description_wid…"
-      ]
-     },
-     "metadata": {},
-     "output_type": "display_data"
-    },
-    {
-     "data": {
-      "application/vnd.jupyter.widget-view+json": {
-       "model_id": "",
-       "version_major": 2,
-       "version_minor": 0
-      },
-      "text/plain": [
-       "HBox(children=(IntProgress(value=0, description='epoch training', max=200, style=ProgressStyle(description_wid…"
-      ]
-     },
-     "metadata": {},
-     "output_type": "display_data"
-    },
-    {
-     "data": {
-      "application/vnd.jupyter.widget-view+json": {
-       "model_id": "",
-       "version_major": 2,
-       "version_minor": 0
-      },
-      "text/plain": [
-       "HBox(children=(IntProgress(value=0, description='epoch training', max=200, style=ProgressStyle(description_wid…"
-      ]
-     },
-     "metadata": {},
-     "output_type": "display_data"
-    },
-    {
-     "data": {
-      "application/vnd.jupyter.widget-view+json": {
-       "model_id": "",
-       "version_major": 2,
-       "version_minor": 0
-      },
-      "text/plain": [
-       "HBox(children=(IntProgress(value=0, description='epoch training', max=200, style=ProgressStyle(description_wid…"
-      ]
-     },
-     "metadata": {},
-     "output_type": "display_data"
-    },
-    {
-     "data": {
-      "application/vnd.jupyter.widget-view+json": {
-       "model_id": "",
-       "version_major": 2,
-       "version_minor": 0
-      },
-      "text/plain": [
-       "HBox(children=(IntProgress(value=0, description='epoch training', max=200, style=ProgressStyle(description_wid…"
-      ]
-     },
-     "metadata": {},
-     "output_type": "display_data"
-    },
-    {
-     "data": {
-      "application/vnd.jupyter.widget-view+json": {
-       "model_id": "",
-       "version_major": 2,
-       "version_minor": 0
-      },
-      "text/plain": [
-       "HBox(children=(IntProgress(value=0, description='epoch training', max=200, style=ProgressStyle(description_wid…"
-      ]
-     },
-     "metadata": {},
-     "output_type": "display_data"
-    },
-    {
-     "data": {
-      "application/vnd.jupyter.widget-view+json": {
-       "model_id": "",
-       "version_major": 2,
-       "version_minor": 0
-      },
-      "text/plain": [
-       "HBox(children=(IntProgress(value=0, description='epoch training', max=200, style=ProgressStyle(description_wid…"
-      ]
-     },
-     "metadata": {},
-     "output_type": "display_data"
-    },
-    {
-     "data": {
-      "application/vnd.jupyter.widget-view+json": {
-       "model_id": "",
-       "version_major": 2,
-       "version_minor": 0
-      },
-      "text/plain": [
-       "HBox(children=(IntProgress(value=0, description='epoch training', max=200, style=ProgressStyle(description_wid…"
-      ]
-     },
-     "metadata": {},
-     "output_type": "display_data"
-    },
-    {
-     "data": {
-      "application/vnd.jupyter.widget-view+json": {
-       "model_id": "",
-       "version_major": 2,
-       "version_minor": 0
-      },
-      "text/plain": [
-       "HBox(children=(IntProgress(value=0, description='epoch training', max=200, style=ProgressStyle(description_wid…"
-      ]
-     },
-     "metadata": {},
-     "output_type": "display_data"
-    },
-    {
-     "data": {
-      "application/vnd.jupyter.widget-view+json": {
-       "model_id": "",
-       "version_major": 2,
-       "version_minor": 0
-      },
-      "text/plain": [
-       "HBox(children=(IntProgress(value=0, description='epoch training', max=200, style=ProgressStyle(description_wid…"
-      ]
-     },
-     "metadata": {},
-     "output_type": "display_data"
-    },
-    {
-     "data": {
-      "application/vnd.jupyter.widget-view+json": {
-       "model_id": "",
-       "version_major": 2,
-       "version_minor": 0
-      },
-      "text/plain": [
-       "HBox(children=(IntProgress(value=0, description='epoch training', max=200, style=ProgressStyle(description_wid…"
-      ]
-     },
-     "metadata": {},
-     "output_type": "display_data"
-    },
-    {
-     "data": {
-      "application/vnd.jupyter.widget-view+json": {
-       "model_id": "",
-       "version_major": 2,
-       "version_minor": 0
-      },
-      "text/plain": [
-       "HBox(children=(IntProgress(value=0, description='epoch training', max=200, style=ProgressStyle(description_wid…"
-      ]
-     },
-     "metadata": {},
-     "output_type": "display_data"
-    },
-    {
-     "data": {
-      "application/vnd.jupyter.widget-view+json": {
-       "model_id": "",
-       "version_major": 2,
-       "version_minor": 0
-      },
-      "text/plain": [
-       "HBox(children=(IntProgress(value=0, description='epoch training', max=200, style=ProgressStyle(description_wid…"
-      ]
-     },
-     "metadata": {},
-     "output_type": "display_data"
-    },
-    {
-     "data": {
-      "application/vnd.jupyter.widget-view+json": {
-       "model_id": "",
-       "version_major": 2,
-       "version_minor": 0
-      },
-      "text/plain": [
-       "HBox(children=(IntProgress(value=0, description='epoch training', max=200, style=ProgressStyle(description_wid…"
-      ]
-     },
-     "metadata": {},
-     "output_type": "display_data"
-    },
-    {
-     "data": {
-      "application/vnd.jupyter.widget-view+json": {
-       "model_id": "",
-       "version_major": 2,
-       "version_minor": 0
-      },
-      "text/plain": [
-       "HBox(children=(IntProgress(value=0, description='epoch training', max=200, style=ProgressStyle(description_wid…"
-      ]
-     },
-     "metadata": {},
-     "output_type": "display_data"
-    },
-    {
-     "data": {
-      "application/vnd.jupyter.widget-view+json": {
-       "model_id": "",
-       "version_major": 2,
-       "version_minor": 0
-      },
-      "text/plain": [
-       "HBox(children=(IntProgress(value=0, description='epoch training', max=200, style=ProgressStyle(description_wid…"
-      ]
-     },
-     "metadata": {},
-     "output_type": "display_data"
-    },
-    {
-     "data": {
-      "application/vnd.jupyter.widget-view+json": {
-       "model_id": "",
-       "version_major": 2,
-       "version_minor": 0
-      },
-      "text/plain": [
-       "HBox(children=(IntProgress(value=0, description='epoch training', max=200, style=ProgressStyle(description_wid…"
-      ]
-     },
-     "metadata": {},
-     "output_type": "display_data"
-    },
-    {
-     "data": {
-      "application/vnd.jupyter.widget-view+json": {
-       "model_id": "",
-       "version_major": 2,
-       "version_minor": 0
-      },
-      "text/plain": [
-       "HBox(children=(IntProgress(value=0, description='epoch training', max=200, style=ProgressStyle(description_wid…"
-      ]
-     },
-     "metadata": {},
-     "output_type": "display_data"
-    },
-    {
-     "data": {
-      "application/vnd.jupyter.widget-view+json": {
-       "model_id": "",
-       "version_major": 2,
-       "version_minor": 0
-      },
-      "text/plain": [
-       "HBox(children=(IntProgress(value=0, description='epoch training', max=200, style=ProgressStyle(description_wid…"
-      ]
-     },
-     "metadata": {},
-     "output_type": "display_data"
-    },
-    {
-     "data": {
-      "application/vnd.jupyter.widget-view+json": {
-       "model_id": "",
-       "version_major": 2,
-       "version_minor": 0
-      },
-      "text/plain": [
-       "HBox(children=(IntProgress(value=0, description='epoch training', max=200, style=ProgressStyle(description_wid…"
-      ]
-     },
-     "metadata": {},
-     "output_type": "display_data"
-    },
-    {
-     "data": {
-      "application/vnd.jupyter.widget-view+json": {
-       "model_id": "",
-       "version_major": 2,
-       "version_minor": 0
-      },
-      "text/plain": [
-       "HBox(children=(IntProgress(value=0, description='epoch training', max=200, style=ProgressStyle(description_wid…"
-      ]
-     },
-     "metadata": {},
-     "output_type": "display_data"
-    },
-    {
-     "data": {
-      "application/vnd.jupyter.widget-view+json": {
-       "model_id": "",
-       "version_major": 2,
-       "version_minor": 0
-      },
-      "text/plain": [
-       "HBox(children=(IntProgress(value=0, description='epoch training', max=200, style=ProgressStyle(description_wid…"
-      ]
-     },
-     "metadata": {},
-     "output_type": "display_data"
-    },
-    {
-     "data": {
-      "application/vnd.jupyter.widget-view+json": {
-       "model_id": "",
-       "version_major": 2,
-       "version_minor": 0
-      },
-      "text/plain": [
-       "HBox(children=(IntProgress(value=0, description='epoch training', max=200, style=ProgressStyle(description_wid…"
-      ]
-     },
-     "metadata": {},
-     "output_type": "display_data"
-    },
-    {
-     "data": {
-      "application/vnd.jupyter.widget-view+json": {
-       "model_id": "",
-       "version_major": 2,
-       "version_minor": 0
-      },
-      "text/plain": [
-       "HBox(children=(IntProgress(value=0, description='epoch training', max=200, style=ProgressStyle(description_wid…"
-      ]
-     },
-     "metadata": {},
-     "output_type": "display_data"
-    },
-    {
-     "data": {
-      "application/vnd.jupyter.widget-view+json": {
-       "model_id": "",
-       "version_major": 2,
-       "version_minor": 0
-      },
-      "text/plain": [
-       "HBox(children=(IntProgress(value=0, description='epoch training', max=200, style=ProgressStyle(description_wid…"
-      ]
-     },
-     "metadata": {},
-     "output_type": "display_data"
-    },
-    {
-     "data": {
-      "application/vnd.jupyter.widget-view+json": {
-       "model_id": "",
-       "version_major": 2,
-       "version_minor": 0
-      },
-      "text/plain": [
-       "HBox(children=(IntProgress(value=0, description='epoch training', max=200, style=ProgressStyle(description_wid…"
-      ]
-     },
-     "metadata": {},
-     "output_type": "display_data"
-    },
-    {
-     "data": {
-      "application/vnd.jupyter.widget-view+json": {
-       "model_id": "",
-       "version_major": 2,
-       "version_minor": 0
-      },
-      "text/plain": [
-       "HBox(children=(IntProgress(value=0, description='epoch training', max=200, style=ProgressStyle(description_wid…"
-      ]
-     },
-     "metadata": {},
-     "output_type": "display_data"
-    },
-    {
-     "name": "stdout",
-     "output_type": "stream",
-     "text": [
-      "\n"
-     ]
-    }
-   ],
-   "source": [
-    "statistics = run_boostrapping(classification_experiment, dataset, params, input_key='pos', label_key='bias_label', threshold=0.42)"
-   ]
-  },
-  {
-   "cell_type": "code",
-   "execution_count": 29,
-   "metadata": {},
-   "outputs": [
-    {
-     "data": {
-      "text/plain": [
-       "{'auc': [(0.80824826748216, 0.9235432127396412), 0.86617697180165],\n",
-       " 'accuracy': [(0.7316964285714285, 0.8571428571428571), 0.7985714285714287]}"
-      ]
-     },
-     "execution_count": 29,
-     "metadata": {},
-     "output_type": "execute_result"
-    }
-   ],
-   "source": [
-    "statistics"
-   ]
-  },
-  {
-   "cell_type": "markdown",
-   "metadata": {},
-   "source": [
-    "New run "
-   ]
-  },
-  {
-   "cell_type": "code",
-   "execution_count": 30,
-   "metadata": {},
-   "outputs": [],
-   "source": [
-    "#reloading classification experiment with new experiments\n",
-    "params = prepare_model.intialize_params(\"experiment_params.json\") \n",
-    "classification_experiment = prepare_model.initialize_classification_experiment(params.final_task)"
-   ]
-  },
-  {
-   "cell_type": "code",
-   "execution_count": 31,
-   "metadata": {
-    "scrolled": true
-   },
-   "outputs": [
-    {
-     "name": "stdout",
-     "output_type": "stream",
-     "text": [
-      "{'model': 'log_reg', 'data_split': {'train_split': 0.7, 'eval_split': 0.3, 'test_split': 0}, 'training_params': {'num_epochs': 200, 'batch_size': 32, 'lr': 0.01}}\n"
-     ]
-    }
-   ],
-   "source": [
-    "print(params.final_task)"
    ]
   },
   {
@@ -6327,7 +3205,6 @@
     "avg_train_acc = [average_data(accuracies) for accuracies in train_accs]\n",
     "avg_predictions = [average_data(epoch_evaluations) for epoch_evaluations in evaluations]"
    ]
-<<<<<<< HEAD
   },
   {
    "cell_type": "code",
@@ -6397,8 +3274,6 @@
    "source": [
     "print(min_auc)"
    ]
-=======
->>>>>>> 990e5d4b
   }
  ],
  "metadata": {
@@ -6417,11 +3292,7 @@
    "name": "python",
    "nbconvert_exporter": "python",
    "pygments_lexer": "ipython3",
-<<<<<<< HEAD
-   "version": "3.7.1"
-=======
    "version": "3.6.8"
->>>>>>> 990e5d4b
   }
  },
  "nbformat": 4,
