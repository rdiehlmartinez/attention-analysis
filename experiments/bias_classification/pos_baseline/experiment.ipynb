--- conflicted
+++ resolved
@@ -3301,16 +3301,7 @@
    "name": "python",
    "nbconvert_exporter": "python",
    "pygments_lexer": "ipython3",
-<<<<<<< HEAD
-<<<<<<< HEAD
    "version": "3.7.1"
-=======
-   "version": "3.6.8"
->>>>>>> 990e5d4bf2492e96be34986266bce37fd044e63c
-=======
-   "version": "3.6.8"
->>>>>>> 990e5d4bf2492e96be34986266bce37fd044e63c
-  }
  },
  "nbformat": 4,
  "nbformat_minor": 2
