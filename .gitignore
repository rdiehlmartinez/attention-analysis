# Ignoring all data storage files
*.pkl
*.ckpt
/archive
<<<<<<< HEAD
env

.vscode/

=======
>>>>>>> 760d3b71
/data
/final_model<|MERGE_RESOLUTION|>--- conflicted
+++ resolved
@@ -2,12 +2,11 @@
 *.pkl
 *.ckpt
 /archive
-<<<<<<< HEAD
+
 env
 
 .vscode/
 
-=======
->>>>>>> 760d3b71
+/tasks
 /data
 /final_model