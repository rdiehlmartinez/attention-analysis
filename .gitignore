# Ignoring all data storage files
*.pkl
*.ckpt
/archive
<<<<<<< HEAD

env

.vscode/

/tasks
=======
>>>>>>> c9b27889
/data
/final_model<|MERGE_RESOLUTION|>--- conflicted
+++ resolved
@@ -2,14 +2,11 @@
 *.pkl
 *.ckpt
 /archive
-<<<<<<< HEAD
+/data
+/final_model
 
-env
+*.pyc
 
-.vscode/
-
-/tasks
-=======
->>>>>>> c9b27889
-/data
-/final_model+*.vscode
+/env
+/tasks