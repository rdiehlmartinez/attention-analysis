--- conflicted
+++ resolved
@@ -98,7 +98,7 @@
 
 
     def features(self, id_seq, rel_ids, pos_ids):
-        
+
         if self.pad_id in id_seq:
             pad_idx = id_seq.index(self.pad_id)
             pad_len = len(id_seq[pad_idx:])
@@ -120,10 +120,6 @@
                 words.append(tok)
                 word_indices.append([i])
 
-<<<<<<< HEAD
-=======
-        # get expert featur
->>>>>>> 990e5d4bf2492e96be34986266bce37fd044e63c
         lex_feats = self.lexicon_features(words, bits=self.lexicon_feature_bits)
         context_feats = self.context_features(lex_feats)
         expert_feats = np.concatenate((lex_feats, context_feats), axis=1)
