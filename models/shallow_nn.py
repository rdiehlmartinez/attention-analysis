--- conflicted
+++ resolved
@@ -10,11 +10,7 @@
 import torch.nn.functional as F
 
 class ShallowClassifier(nn.Module):
-<<<<<<< HEAD
-    def __init__(self, final_task_params, attention_params=None, output_dim=1):
-=======
-    def __init__(self, final_task_params, output_dim=1, dropout_prob=0):
->>>>>>> 06c9770a
+    def __init__(self, final_task_params, attention_params=None, dropout_prob=0, output_dim=1):
         '''
         A basic feed forward model that takes in a low-dimensional input and
         outputs a prediction for the type of bias. We always assume that the
