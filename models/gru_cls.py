--- conflicted
+++ resolved
@@ -58,13 +58,7 @@
             self.W1 = nn.Linear(self.n_directions * self.hidden_dim, units)
             self.W2 = nn.Linear(self.input_dim, units)
             self.V = nn.Linear(units, 1)
-<<<<<<< HEAD
-            
             context_dim = self.input_dim
-=======
-
-            context_dim = self.embed_dim
->>>>>>> 06c9770a
 
         self.fc = nn.Linear(context_dim + self.n_directions * self.hidden_dim, self.output_dim)
         self.relu = nn.ReLU()
